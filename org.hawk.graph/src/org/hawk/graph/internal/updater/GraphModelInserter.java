--- conflicted
+++ resolved
@@ -159,25 +159,16 @@
 				IHawkObject object = added.get(o);
 				IGraphNode node = inj.addEObject(fileNode, object);
 				addedNodes.put(node, object);
-<<<<<<< HEAD
 				final String newID = node.getProperty(
 						IModelIndexer.IDENTIFIER_PROPERTY).toString();
-=======
-				final String newID = node.getProperty(IModelIndexer.IDENTIFIER_PROPERTY).toString();
->>>>>>> 1edaf29c
 				addedNodesHash.put(newID, node);
 
 				// track change new node
 				for (final String transientLabelEdge : ModelElementNode.TRANSIENT_EDGE_LABELS) {
-<<<<<<< HEAD
 					for (IGraphEdge e : node
 							.getOutgoingWithType(transientLabelEdge)) {
 						listener.referenceAddition(s, node, e.getEndNode(),
 								transientLabelEdge, true);
-=======
-					for (IGraphEdge e : node.getOutgoingWithType(transientLabelEdge)) {
-						listener.referenceAddition(s, node, e.getEndNode(), transientLabelEdge, true);
->>>>>>> 1edaf29c
 					}
 				}
 			}
@@ -193,7 +184,6 @@
 
 				IGraphNode node = nodes.get(s);
 
-<<<<<<< HEAD
 				if (unchanged.containsKey(node
 						.getProperty(IModelIndexer.IDENTIFIER_PROPERTY))) {
 					// do nothing
@@ -201,24 +191,14 @@
 						.getProperty(IModelIndexer.IDENTIFIER_PROPERTY))) {
 					IHawkObject o = updated.get(node
 							.getProperty(IModelIndexer.IDENTIFIER_PROPERTY));
-=======
-				if (unchanged.containsKey(node.getProperty(IModelIndexer.IDENTIFIER_PROPERTY))) {
-					// do nothing
-				} else if (updated.containsKey(node.getProperty(IModelIndexer.IDENTIFIER_PROPERTY))) {
-					IHawkObject o = updated.get(node.getProperty(IModelIndexer.IDENTIFIER_PROPERTY));
->>>>>>> 1edaf29c
 					//
 					// System.err.println("changing node "
 					// + node.getId()
 					// + " : "
 					// + node.getProperty(GraphWrapper.IDENTIFIER_PROPERTY)
 					// + " : "
-<<<<<<< HEAD
 					// +
 					// node.getOutgoingWithType(ModelElementNode.EDGE_LABEL_OFTYPE).iterator()
-=======
-					// + node.getOutgoingWithType(ModelElementNode.EDGE_LABEL_OFTYPE).iterator()
->>>>>>> 1edaf29c
 					// .next().getEndNode().getProperty(GraphWrapper.IDENTIFIER_PROPERTY)
 					// + " :: as new model has altered it!");
 
@@ -232,15 +212,10 @@
 					// node.removeProperty(ss);
 					// }
 
-<<<<<<< HEAD
 					// node.setProperty(GraphWrapper.IDENTIFIER_PROPERTY,
 					// o.getUriFragment());
 					node.setProperty(ModelElementNode.PROPERTY_HASHCODE,
 							o.hashCode());
-=======
-					// node.setProperty(GraphWrapper.IDENTIFIER_PROPERTY, o.getUriFragment());
-					node.setProperty(ModelElementNode.PROPERTY_HASHCODE, o.hashCode());
->>>>>>> 1edaf29c
 					updateNodeProperties(fileNode, node, o);
 					//
 					// for (String ss : node.getPropertyKeys()) {
@@ -260,7 +235,6 @@
 					listener.modelElementRemoval(this.s, node, false);
 					for (String key : node.getPropertyKeys()) {
 						listener.modelElementAttributeRemoval(this.s, null,
-<<<<<<< HEAD
 								key, node,
 								ModelElementNode.TRANSIENT_ATTRIBUTES
 										.contains(key));
@@ -271,14 +245,6 @@
 									.contains(e.getType());
 							listener.referenceRemoval(this.s, node,
 									e.getEndNode(), e.getType(), isTransient);
-=======
-								key, node, ModelElementNode.TRANSIENT_ATTRIBUTES.contains(key));
-					}
-					for (IGraphEdge e : node.getOutgoing()) {
-						if (e.getProperty("isDerived") == null) {
-							final boolean isTransient = ModelElementNode.TRANSIENT_EDGE_LABELS.contains(e.getType());
-							listener.referenceRemoval(this.s, node, e.getEndNode(), e.getType(), isTransient);
->>>>>>> 1edaf29c
 						}
 					}
 
@@ -333,15 +299,10 @@
 						for (IGraphEdge e : graphtargets) {
 							IGraphNode n = e.getEndNode();
 
-<<<<<<< HEAD
 							final Object id = n
 									.getProperty(IModelIndexer.IDENTIFIER_PROPERTY);
 							final boolean targetIdPresent = targetids
 									.remove(id);
-=======
-							final Object id = n.getProperty(IModelIndexer.IDENTIFIER_PROPERTY);
-							final boolean targetIdPresent = targetids.remove(id);
->>>>>>> 1edaf29c
 							if (!targetIdPresent) {
 								// delete removed reference
 								e.delete();
@@ -354,15 +315,12 @@
 
 						for (String s : targetids) {
 							IGraphNode dest = nodes.get(s);
-<<<<<<< HEAD
-							if (dest == null)
-								dest = addedNodesHash.get(s);
-=======
 							if (dest == null) {
 								dest = addedNodesHash.get(s);
 							}
 
->>>>>>> 1edaf29c
+							if (dest == null)
+								dest = addedNodesHash.get(s);
 							if (dest != null) {
 								// add new reference
 								IGraphEdge e = graph.createRelationship(node,
@@ -486,14 +444,9 @@
 
 		List<IHawkAttribute> normalattributes = new LinkedList<IHawkAttribute>();
 		List<IHawkAttribute> indexedattributes = new LinkedList<IHawkAttribute>();
-<<<<<<< HEAD
 		IGraphNode typenode = node
 				.getOutgoingWithType(ModelElementNode.EDGE_LABEL_OFTYPE)
 				.iterator().next().getEndNode();
-=======
-		IGraphNode typenode = node.getOutgoingWithType(ModelElementNode.EDGE_LABEL_OFTYPE).iterator()
-				.next().getEndNode();
->>>>>>> 1edaf29c
 		final IGraphChangeListener listener = indexer
 				.getCompositeGraphChangeListener();
 
@@ -714,7 +667,6 @@
 
 					// TODO Ask Kostas - this map only takes into account the
 					// name of the file and not the repo: is it safe as is?
-<<<<<<< HEAD
 					nodes.put(n.getProperty(IModelIndexer.IDENTIFIER_PROPERTY)
 							.toString(), n);
 
@@ -722,24 +674,13 @@
 							.put((String) n
 									.getProperty(IModelIndexer.IDENTIFIER_PROPERTY),
 									(int) n.getProperty(ModelElementNode.PROPERTY_HASHCODE));
-=======
-					nodes.put(n.getProperty(IModelIndexer.IDENTIFIER_PROPERTY).toString(), n);
-
-					hashCodes.put((String) n.getProperty(IModelIndexer.IDENTIFIER_PROPERTY),
-							(int) n.getProperty(ModelElementNode.PROPERTY_HASHCODE));
->>>>>>> 1edaf29c
 				}
 				System.err.println("file contains: " + nodes.size() + " ("
 						+ hashCodes.size() + ") nodes in store");
 
 				int newo = 0;
 
-<<<<<<< HEAD
-				// Get the model elements from the resource and use hashcodes
-				// and URI
-=======
 				// Get the model elements from the resource and use hashcodes and URI
->>>>>>> 1edaf29c
 				// fragments to detect additions, deletions and updates.
 				Iterator<IHawkObject> iterator = resource.getAllContents();
 				while (iterator.hasNext()) {
@@ -760,15 +701,10 @@
 					}
 				}
 				t.success();
-<<<<<<< HEAD
 				System.err
 						.println("updated is of size: " + (delta - newo) + "+"
 								+ newo + "+"
 								+ +(nodes.size() - unchanged.size()));
-=======
-				System.err.println("updated is of size: " + (delta - newo) + "+"
-						+ newo + "+" + +(nodes.size() - unchanged.size()));
->>>>>>> 1edaf29c
 				return delta + nodes.size() - unchanged.size();
 			} else {
 				t.success();
@@ -930,12 +866,8 @@
 									for (IGraphNode no : nodes) {
 										String nodeURI = fullPathURI
 												+ "#"
-<<<<<<< HEAD
 												+ no.getProperty(
 														IModelIndexer.IDENTIFIER_PROPERTY)
-=======
-												+ no.getProperty(IModelIndexer.IDENTIFIER_PROPERTY)
->>>>>>> 1edaf29c
 														.toString();
 
 										if (nodeURI.equals(proxies[i])) {
@@ -1156,12 +1088,8 @@
 	private static Iterable<IGraphEdge> allNodesWithFile(
 			final IGraphNode fileNode) {
 		if (fileNode != null)
-<<<<<<< HEAD
 			return fileNode
 					.getIncomingWithType(ModelElementNode.EDGE_LABEL_FILE);
-=======
-			return fileNode.getIncomingWithType(ModelElementNode.EDGE_LABEL_FILE);
->>>>>>> 1edaf29c
 		else
 			return null;
 	}
@@ -1204,24 +1132,16 @@
 
 			for (IGraphEdge e : metamodelNode.getIncomingWithType("epackage")) {
 				IGraphNode othernode = e.getStartNode();
-<<<<<<< HEAD
 				if (othernode.getProperty(IModelIndexer.IDENTIFIER_PROPERTY)
 						.equals(typename)) {
-=======
-				if (othernode.getProperty(IModelIndexer.IDENTIFIER_PROPERTY).equals(typename)) {
->>>>>>> 1edaf29c
 					typeNode = othernode;
 					break;
 				}
 			}
 
 			HashSet<IGraphNode> nodes = new HashSet<>();
-<<<<<<< HEAD
 			for (IGraphEdge e : typeNode
 					.getIncomingWithType(ModelElementNode.EDGE_LABEL_OFTYPE)) {
-=======
-			for (IGraphEdge e : typeNode.getIncomingWithType(ModelElementNode.EDGE_LABEL_OFTYPE)) {
->>>>>>> 1edaf29c
 				nodes.add(e.getStartNode());
 			}
 			for (IGraphEdge e : typeNode.getIncomingWithType("KindOf")) {
@@ -1327,12 +1247,8 @@
 					.getIncomingWithType("epackage")) {
 
 				IGraphNode othernode = r.getStartNode();
-<<<<<<< HEAD
 				if (othernode.getProperty(IModelIndexer.IDENTIFIER_PROPERTY)
 						.equals(typename)) {
-=======
-				if (othernode.getProperty(IModelIndexer.IDENTIFIER_PROPERTY).equals(typename)) {
->>>>>>> 1edaf29c
 					typeNode = othernode;
 					break;
 				}
@@ -1355,12 +1271,8 @@
 			}
 
 			HashSet<IGraphNode> nodes = new HashSet<>();
-<<<<<<< HEAD
 			for (IGraphEdge e : typeNode
 					.getIncomingWithType(ModelElementNode.EDGE_LABEL_OFTYPE)) {
-=======
-			for (IGraphEdge e : typeNode.getIncomingWithType(ModelElementNode.EDGE_LABEL_OFTYPE)) {
->>>>>>> 1edaf29c
 				nodes.add(e.getStartNode());
 			}
 			for (IGraphEdge e : typeNode.getIncomingWithType("KindOf")) {
