--- conflicted
+++ resolved
@@ -1,1128 +1,1124 @@
-/*******************************************************************************
- * Copyright (c) 2011-2015 The University of York.
- * All rights reserved. This program and the accompanying materials
- * are made available under the terms of the Eclipse Public License v1.0
- * which accompanies this distribution, and is available at
- * http://www.eclipse.org/legal/epl-v10.html
- * 
- * Contributors:
- *     Konstantinos Barmpis - initial API and implementation
- ******************************************************************************/
-package org.hawk.graph.internal.updater;
-
-import java.io.File;
-import java.lang.reflect.Array;
-import java.util.Collection;
-import java.util.Collections;
-import java.util.HashMap;
-import java.util.HashSet;
-import java.util.Hashtable;
-import java.util.LinkedHashSet;
-import java.util.LinkedList;
-import java.util.List;
-import java.util.Map;
-import java.util.NoSuchElementException;
-import java.util.Set;
-
-import org.hawk.core.IModelIndexer;
-import org.hawk.core.VcsCommitItem;
-import org.hawk.core.graph.IGraphChange;
-import org.hawk.core.graph.IGraphChangeListener;
-import org.hawk.core.graph.IGraphDatabase;
-import org.hawk.core.graph.IGraphEdge;
-import org.hawk.core.graph.IGraphIterable;
-import org.hawk.core.graph.IGraphNode;
-import org.hawk.core.graph.IGraphNodeIndex;
-import org.hawk.core.model.IHawkAttribute;
-import org.hawk.core.model.IHawkClass;
-import org.hawk.core.model.IHawkClassifier;
-import org.hawk.core.model.IHawkModelResource;
-import org.hawk.core.model.IHawkObject;
-import org.hawk.core.model.IHawkReference;
-import org.hawk.graph.FileNode;
-import org.hawk.graph.ModelElementNode;
-import org.hawk.graph.internal.util.GraphUtil;
-
-public class GraphModelBatchInjector {
-
-	public static final String ROOT_DICT_FILE_KEY = "file";
-	public static final String ROOT_DICT_NAME = "rootdictionary";
-	// integer array containing the current number of added elements:
-	// (element,((ofType)M->MM)reference,((ofKind)M->MM)reference,(unset(M->M))reference)
-	private int[] objectCount = { 0, 0, 0, 0 };
-	private int unset;
-
-	private String repoURL;
-	private String tempFolderURI;
-
-	private static enum ParseOptions {
-		MODELELEMENTS, MODELREFERENCES
-	};
-
-	private IGraphDatabase graph;
-
-	private final Map<IHawkObject, IGraphNode> hash = new HashMap<IHawkObject, IGraphNode>(8192);
-
-	IGraphNodeIndex epackageDictionary, fileDictionary, proxyDictionary,
-			rootDictionary;
-
-	long startTime;
-
-	private final IGraphChangeListener listener;
-	private final VcsCommitItem commitItem;
-
-	public GraphModelBatchInjector(IGraphDatabase g, VcsCommitItem s,
-			IGraphChangeListener listener) {
-		this.graph = g;
-		this.commitItem = s;
-		this.listener = listener;
-		this.tempFolderURI = new File(g.getTempDir()).toURI().toString();
-	}
-
-	public GraphModelBatchInjector(IGraphDatabase g, VcsCommitItem s,
-			IHawkModelResource r, IGraphChangeListener listener)
-			throws Exception {
-		this.graph = g;
-		this.commitItem = s;
-		this.listener = listener;
-		this.tempFolderURI = new File(g.getTempDir()).toURI().toString();
-
-		startTime = System.nanoTime();
-		graph.enterBatchMode();
-
-		try {
-			listener.changeStart();
-
-			epackageDictionary = graph.getMetamodelIndex();
-			fileDictionary = graph.getFileIndex();
-			proxyDictionary = graph.getOrCreateNodeIndex("proxydictionary");
-			rootDictionary = graph.getOrCreateNodeIndex(ROOT_DICT_NAME);
-
-			boolean isNew = false;
-
-			repoURL = s.getCommit().getDelta().getRepository().getUrl();
-			IGraphNode fileNode = null;
-			long filerevision = 0L;
-			try {
-				fileNode = ((IGraphIterable<IGraphNode>) fileDictionary.get(
-						"id", repoURL
-								+ GraphModelUpdater.FILEINDEX_REPO_SEPARATOR
-								+ s.getPath())).getSingle();
-				if (fileNode != null)
-					filerevision = (Long) fileNode.getProperty("revision");
-			} catch (Exception e) {
-			}
-			if (filerevision == 0L)
-				isNew = true;
-
-			if (isNew) {
-				// add file
-				if (fileNode == null) {
-					fileNode = addFileNode(s, listener);
-				}
-
-				try {
-					// XXX NOTE THIS SPECIFICALLY DOES NOT RESOLVE PROXIES -
-					// REMEMBER IT !
-
-					// add model elements
-					Set<IHawkObject> children = r.getAllContentsSet();
-
-					startTime = System.nanoTime();
-
-					System.out.println("File: " + s.getPath());
-					System.out.print("ADDING: ");
-					int[] addedElements = parseResource(fileNode,
-							ParseOptions.MODELELEMENTS, children);
-					System.out.println(addedElements[0] + "\nNODES AND "
-							+ addedElements[1] + " + " + addedElements[2]
-							+ " M->MM REFERENCES! (took ~"
-							+ (System.nanoTime() - startTime) / 1000000000
-							+ "sec)");
-
-					startTime = System.nanoTime();
-
-					// add references
-					System.out.println("File: " + s.getPath());
-					System.out.print("ADDING: ");
-					addedElements = parseResource(fileNode,
-							ParseOptions.MODELREFERENCES, children);
-					setUnset(getUnset() + addedElements[3]);
-					System.out.println(addedElements[0]
-							+ "\nREFERENCES! (took ~"
-							+ (System.nanoTime() - startTime) / 1000000000
-							+ "sec)");
-
-					System.out
-							.println(((IGraphIterable<IGraphNode>) proxyDictionary
-									.query("_proxyRef", "*")).size()
-									+ " - sets of proxy references left in the store");
-					listener.changeSuccess();
-
-				} catch (Exception e) {
-					e.printStackTrace();
-					System.err.println("ParseMResource Exception on file: "
-							+ s.getPath()
-							+ "\nReverting all changes on that file.");
-
-					new DeletionUtils(graph).deleteAll(s, listener);
-					listener.changeFailure();
-				}
-			} else /* if not new */{
-				listener.changeSuccess();
-			}
-		} catch (Exception ex) {
-			listener.changeFailure();
-		} finally {
-			graph.exitBatchMode();
-		}
-	}
-
-	private IGraphNode addFileNode(VcsCommitItem s,
-			IGraphChangeListener listener) {
-		IGraphNode fileNode;
-		Map<String, Object> mapForFileNode = new HashMap<>();
-		mapForFileNode.put(IModelIndexer.IDENTIFIER_PROPERTY, s.getPath());
-		mapForFileNode.put("revision", s.getCommit().getRevision());
-		mapForFileNode.put(FileNode.PROP_REPOSITORY, repoURL);
-
-		// System.err.println("creating file node: "+s.getPath());
-		fileNode = graph.createNode(mapForFileNode, "file");
-
-		Map<String, Object> mapForDictionary = new HashMap<>();
-		mapForDictionary.put("id",
-				repoURL + GraphModelUpdater.FILEINDEX_REPO_SEPARATOR
-						+ s.getPath());
-		fileDictionary.add(fileNode, mapForDictionary);
-
-		// propagate changes to listeners
-		listener.fileAddition(s, fileNode);
-		return fileNode;
-	}
-
-	/**
-	 * Adds the resource to the graph according to whether it is a model or a
-	 * metamodel resource
-	 * 
-	 * @param originatingFile
-	 * 
-	 * @param parseOption
-	 * @param resource
-	 * @param graph
-	 * @return
-	 */
-	private int[] parseResource(IGraphNode originatingFile,
-			ParseOptions parseOption, Set<IHawkObject> children)
-			throws Exception {
-
-		graph.enterBatchMode();
-		epackageDictionary = graph.getMetamodelIndex();
-		fileDictionary = graph.getFileIndex();
-		proxyDictionary = graph.getOrCreateNodeIndex("proxydictionary");
-
-		objectCount[0] = 0;
-		objectCount[1] = 0;
-		objectCount[2] = 0;
-		objectCount[3] = 0;
-
-		int lastprint = 0;
-		int inthisline = 0;
-
-		long init = System.nanoTime();
-
-		for (IHawkObject child : children) {
-			if (child.isProxy())
-				continue;
-
-			boolean ref = true;
-			boolean clas = true;
-
-			switch (parseOption) {
-			case MODELELEMENTS:
-				addEObject(originatingFile, child);
-				break;
-			case MODELREFERENCES:
-				ref = addEReferences(child);
-				break;
-			default:
-				System.err.println("parse option: " + parseOption
-						+ " not recognised!");
-			}
-
-			if (ref && clas && objectCount[0] % 50000 == 0
-					|| lastprint < objectCount[0] - 50000) {
-				if (inthisline > 5) {
-					System.out.println("\t");
-					inthisline = 0;
-				}
-				inthisline++;
-				lastprint = objectCount[0];
-				System.out.print(objectCount[0] + " "
-						+ (System.nanoTime() - init) / 1000000000 + "sec ("
-						+ (System.nanoTime() - startTime) / 1000000000 + ")\t");
-				init = System.nanoTime();
-			}
-		}
-
-		return objectCount;
-	}
-
-	// private void resolveProxy(IHawkObject child, String currentFile)
-	// throws Exception {
-	//
-	// // System.err.println("Resolving references pointing to: " +
-	// // currentFile);
-	//
-	// // System.err.println(proxydictionary.);
-	//
-	// //
-	// //
-	// IHawkIterable<IGraphNode> resolvedProxies = (IHawkIterable<IGraphNode>)
-	// proxydictionary
-	// .get("_proxyRef", currentFile);
-	//
-	// if (resolvedProxies != null && resolvedProxies.size() > 0) {
-	//
-	// for (IGraphNode n : resolvedProxies) {
-	//
-	// String[] proxies = (String[]) n.getProperty("_proxyRef:"
-	// + currentFile);
-	//
-	// //boolean found = false;
-	//
-	// if (proxies != null)
-	// for (int i = 0; i < proxies.length; i = i + 2) {
-	//
-	// //System.err.println(">>>"+ getRelativeURI(child.getUri()));
-	// //System.err.println(">>" + proxies[i]);
-	//
-	// if (getRelativeURI(child.getUri()).equals(proxies[i])) {
-	//
-	// resolveProxyRef(n, hash.get(child), proxies[i + 1]);
-	//
-	// if (proxies.length == 2)
-	// n.removeProperty("_proxyRef:" + currentFile);
-	// else
-	// n.setProperty("_proxyRef:" + currentFile,
-	// prune(proxies, i));
-	//
-	// proxydictionary.remove(n);
-	//
-	// //found = true;
-	//
-	// }
-	//
-	// }
-	// else
-	// System.err.println("error in proxy resolution, to "
-	// + currentFile + " \nnode has property keys: "
-	// + n.getPropertyKeys());
-	//
-	// //if (!found)
-	// //throw new Exception("not found: " + getRelativeURI(child.getUri()));
-	//
-	// }
-	//
-	// }
-	//
-	// }
-
-	// private String[] prune(String[] proxies, int index) {
-	//
-	// ArrayList<String> temp = new ArrayList<>();
-	// String[] ret = new String[proxies.length - 2];
-	//
-	// for (int i = 0; i < proxies.length; i = i + 2) {
-	// if (i != index) {
-	// temp.add(proxies[i]);
-	// temp.add(proxies[i + 1]);
-	// }
-	// }
-	//
-	// return temp.toArray(ret);
-	// }
-
-	/**
-	 * 
-	 * @param eObject
-	 * @return the URI ID of an eObject
-	 */
-	private String getEObjectId(IHawkObject eObject) {
-		return eObject.getUriFragment();
-	}
-
-	/**
-	 * Creates a node in the graph database with the given eObject's attributes
-	 * in it. Also indexes it in the 'dictionary' index.
-	 * 
-	 * @param eObject
-	 * @return the Node
-	 * @throws Exception
-	 */
-	private IGraphNode createEObjectNode(IGraphNode originatingFile,
-			IHawkObject eObject, IGraphNode typenode) throws Exception {
-		IGraphNode node = null;
-
-		try {
-			// useUUIDs()
-			// assignIDsWhileLoading()
-			// TODO set these values to true to aid loading non-id models - test
-
-			String eObjectId = getEObjectId(eObject);
-			HashMap<String, Object> m = new HashMap<>();
-			m.put(IModelIndexer.IDENTIFIER_PROPERTY, eObjectId);
-<<<<<<< HEAD
-			m.put("hashCode", eObject.hashCode());
-=======
-			m.put(ModelElementNode.PROPERTY_HASHCODE, eObject.hashCode());
->>>>>>> 1edaf29c
-
-			final List<IHawkAttribute> normalattributes = new LinkedList<IHawkAttribute>();
-			final List<IHawkAttribute> indexedattributes = new LinkedList<IHawkAttribute>();
-
-			for (final IHawkAttribute eAttribute : ((IHawkClass) eObject
-					.getType()).getAllAttributes()) {
-				if (eObject.isSet(eAttribute)) {
-
-					final String[] attributeProperties = (String[]) typenode
-							.getProperty(eAttribute.getName());
-					final boolean isIndexed = attributeProperties[5]
-							.equals("t");
-					if (isIndexed) {
-						indexedattributes.add(eAttribute);
-					}
-
-					normalattributes.add(eAttribute);
-
-				} else
-				// deprecatedTODO currently unset items are not included to may
-				// crash eol etc
-				{
-					// node.setProperty(eAttribute.getName(), "UNSET");
-				}
-			}
-
-			for (IHawkAttribute a : normalattributes) {
-				final Object value = eObject.get(a);
-
-				if (!a.isMany()) {
-					final Class<?> valueClass = value.getClass();
-					if (new GraphUtil().isPrimitiveOrWrapperType(valueClass)) {
-						m.put(a.getName(), value);
-					} else {
-						m.put(a.getName(), value.toString());
-					}
-				} else {
-					Collection<Object> collection = null;
-
-					if (a.isOrdered() && a.isUnique())
-						collection = new LinkedHashSet<Object>();
-					else if (a.isOrdered())
-						collection = new LinkedList<Object>();
-					else if (a.isUnique())
-						collection = new HashSet<Object>();
-					else
-						collection = new LinkedList<Object>();
-
-					final Collection<?> srcCollection = (Collection<?>) value;
-					Class<?> elemClass = null;
-					boolean primitiveOrWrapperClass = false;
-					if (!srcCollection.isEmpty()) {
-						final Object first = srcCollection.iterator().next();
-						elemClass = first.getClass();
-						primitiveOrWrapperClass = new GraphUtil()
-								.isPrimitiveOrWrapperType(elemClass);
-						if (primitiveOrWrapperClass) {
-							for (Object o : srcCollection) {
-								collection.add(o);
-							}
-						} else {
-							for (Object o : srcCollection) {
-								collection.add(o.toString());
-							}
-						}
-					}
-
-					Object r = null;
-					if (primitiveOrWrapperClass && elemClass != null) {
-						r = Array.newInstance(elemClass, 1);
-					} else {
-						r = Array.newInstance(String.class, 1);
-					}
-					Object ret = collection.toArray((Object[]) r);
-
-					m.put(a.getName(), ret);
-				}
-			}
-
-			try {
-				node = graph.createNode(m, "eobject");
-			} catch (IllegalArgumentException ex) {
-				System.err.println("here be dragons!");
-			}
-
-			// propagate changes to listeners
-			listener.modelElementAddition(commitItem, eObject, node, false);
-			for (String s : m.keySet()) {
-				Object value = m.get(s);
-				listener.modelElementAttributeUpdate(commitItem, eObject, s,
-						null, value, node, ModelElementNode.TRANSIENT_ATTRIBUTES.contains(s));
-			}
-
-			// add derived attrs
-			Set<String> attributekeys;
-			Hashtable<String, Object> hashed = hashedeclassproperties
-					.get(typenode);
-			if (hashed == null) {
-				attributekeys = typenode.getPropertyKeys();
-				System.err
-						.println("non-hashed type properties - will slow insert");
-			} else
-				attributekeys = hashed.keySet();
-
-			for (String attributekey : attributekeys) {
-
-				Object attr = hashed == null ? typenode
-						.getProperty(attributekey) : hashed.get(attributekey);
-
-				if (attr instanceof String[]) {
-
-					String[] metadata = (String[]) attr;
-
-					if (metadata[0].equals("d")) {
-
-						// metadata[0] = "d";
-						// metadata[1] = (isMany ? "t" : "f");
-						// metadata[2] = (isOrdered ? "t" : "f");
-						// metadata[3] = (isUnique ? "t" : "f");
-						// metadata[4] = attributetype;
-						// metadata[5] = derivationlanguage;
-						// metadata[6] = derivationlogic;
-
-						m.clear();
-						m.put("isMany", metadata[1]);
-						m.put("isOrdered", metadata[2]);
-						m.put("isUnique", metadata[3]);
-						m.put("attributetype", metadata[4]);
-						m.put("derivationlanguage", metadata[5]);
-						m.put("derivationlogic", metadata[6]);
-						m.put(attributekey, "_NYD##" + metadata[6]);
-
-						IGraphNode derivedattributenode = graph.createNode(m,
-								"derivedattribute");
-
-						m.clear();
-						m.put("isDerived", true);
-
-						graph.createRelationship(node, derivedattributenode,
-								attributekey, m);
-
-						addToProxyAttributes(derivedattributenode);
-
-					}
-
-				}
-
-			}
-
-			for (IHawkAttribute a : indexedattributes) {
-				IGraphNodeIndex i = graph.getOrCreateNodeIndex(eObject
-						.getType().getPackageNSURI()
-						+ "##"
-						+ eObject.getType().getName() + "##" + a.getName());
-
-				m.clear();
-				// graph.setNodeProperty(node,"value",
-				// eObject.eGet(a).toString());
-
-				final Object v = eObject.get(a);
-
-				if (!a.isMany()) {
-
-					if (new GraphUtil().isPrimitiveOrWrapperType(v.getClass()))
-						m.put(a.getName(), v);
-
-					else
-						m.put(a.getName(), v.toString());
-
-				}
-
-				else {
-
-					Collection<Object> collection = null;
-
-					if (a.isOrdered() && a.isUnique())
-						collection = new LinkedHashSet<Object>();
-					else if (a.isOrdered())
-						collection = new LinkedList<Object>();
-					else if (a.isUnique())
-						collection = new HashSet<Object>();
-					else
-						collection = new LinkedList<Object>();
-
-					final Collection<?> srcCollection = (Collection<?>) v;
-					Class<?> elemClass = null;
-					boolean primitiveOrWrapperClass = false;
-					if (!srcCollection.isEmpty()) {
-						final Object first = srcCollection.iterator().next();
-						elemClass = first.getClass();
-						primitiveOrWrapperClass = new GraphUtil()
-								.isPrimitiveOrWrapperType(elemClass);
-						if (primitiveOrWrapperClass) {
-							for (Object o : srcCollection) {
-								collection.add(o);
-							}
-						} else {
-							for (Object o : srcCollection) {
-								collection.add(o.toString());
-							}
-						}
-					}
-
-					Object r = null;
-					if (primitiveOrWrapperClass && elemClass != null) {
-						r = Array.newInstance(elemClass, 1);
-					} else {
-						r = Array.newInstance(String.class, 1);
-					}
-					Object ret = collection.toArray((Object[]) r);
-
-					m.put(a.getName(), ret);
-
-				}
-
-				i.add(node, m);
-			}
-
-		}
-
-		catch (Exception e) {
-			System.err
-					.println("GraphModelBatchInjector: createEobjectNode: error in inserting attributes: ");
-			e.printStackTrace();
-		}
-
-		return node;
-	}
-
-	protected void addToProxyAttributes(IGraphNode node) {
-
-		IGraphNodeIndex derivedProxyDictionary = graph
-				.getOrCreateNodeIndex("derivedproxydictionary");
-
-		Map<String, Object> m = new HashMap<>();
-		m.put("derived", "_");
-
-		derivedProxyDictionary.add(node, m);
-
-	}
-
-	private Hashtable<IHawkClass, IGraphNode> hashedeclasses = new Hashtable<>();
-	private Hashtable<IGraphNode, Hashtable<String, Object>> hashedeclassproperties = new Hashtable<>();
-
-	/**
-	 * 
-	 * @param eClass
-	 * @return the ORID of the eClass
-	 * @throws Exception
-	 */
-	private IGraphNode getEClassNode(IHawkClassifier e) throws Exception {
-
-		IHawkClass eClass = null;
-
-		if (e instanceof IHawkClass)
-			eClass = ((IHawkClass) e);
-		else
-			System.err
-					.println("getEClassNode called on a non-class classifier:\n"
-							+ e);
-
-		IGraphNode classnode = hashedeclasses.get(eClass);
-
-		if (classnode == null) {
-
-			IGraphNode epackagenode = null;
-			try {
-				epackagenode = epackageDictionary.get("id",
-						eClass.getPackageNSURI()).getSingle();
-			} catch (NoSuchElementException ex) {
-
-				// graph.exitBatchMode();
-				// //
-				// addRequiredMetamodels();
-				// //
-				// graph.enterBatchMode();
-				//
-				// epackagedictionary = graph.getMetamodelIndex();
-				// filedictionary = graph.getFileIndex();
-				// proxydictionary =
-				// graph.getOrCreateNodeIndex("proxydictionary");
-				//
-				// epackagenode = epackagedictionary.get("id",
-				// eClass.getPackageNSURI()).getSingle();
-				//
-				throw new Exception(
-						"eClass: "
-								+ eClass.getName()
-								+ "("
-								+ eClass.getUri()
-								+ ") does not have a Node associated with it in the store, please make sure the relevant metamodel has been inserted");
-
-			} catch (Exception e2) {
-				e2.printStackTrace();
-			}
-
-			for (IGraphEdge r : epackagenode.getEdges()) {
-
-				IGraphNode othernode = r.getStartNode();
-
-				if (!othernode.equals(epackagenode)
-						&& othernode.getProperty(IModelIndexer.IDENTIFIER_PROPERTY).equals(eClass.getName())) {
-					classnode = othernode;
-					break;
-				}
-			}
-
-			if (classnode != null)
-				hashedeclasses.put(eClass, classnode);
-			else {
-				throw new Exception(
-						"eClass: "
-								+ eClass.getName()
-								+ "("
-								+ eClass.getUri()
-								+ ") does not have a Node associated with it in the store, please make sure the relevant metamodel has been inserted");
-
-			}
-
-			// cache properties
-			Hashtable<String, Object> properties = new Hashtable<>();
-			for (String s : classnode.getPropertyKeys()) {
-				Object prop = classnode.getProperty(s);
-				if (prop instanceof String[])
-					properties.put(s, prop);
-			}
-			hashedeclassproperties.put(classnode, properties);
-		}
-
-		return classnode;
-
-	}
-
-	/**
-	 * Creates a node with the eObject, adds it to the hash and adds it the the
-	 * appropriate eClass in the metatracker collection
-	 * 
-	 * @param originatingFile
-	 * 
-	 * @param eObject
-	 * @return
-	 * @throws Exception
-	 */
-	protected IGraphNode addEObject(IGraphNode originatingFile,
-			IHawkObject eObject) throws Exception {
-
-		epackageDictionary = graph.getMetamodelIndex();
-		fileDictionary = graph.getFileIndex();
-		proxyDictionary = graph.getOrCreateNodeIndex("proxydictionary");
-		rootDictionary = graph.getOrCreateNodeIndex(ROOT_DICT_NAME);
-
-		IGraphNode eClass = getEClassNode(eObject.getType());
-		IGraphNode node = createEObjectNode(originatingFile, eObject, eClass);
-
-		if (node == null) {
-			System.err.println(String.format("The node for (%s) is null",
-					eObject));
-		} else {
-			hash.put(eObject, node);
-
-			createReference(ModelElementNode.EDGE_LABEL_OFTYPE, node, eClass, Collections.emptyMap(),
-					true);
-			if (originatingFile != null) {
-				createReference(ModelElementNode.EDGE_LABEL_FILE, node, originatingFile,
-						Collections.emptyMap(), true);
-			}
-			objectCount[1]++;
-
-			// use metamodel to infer all supertypes for fast search and log em
-			for (IHawkClass superType : ((IHawkClass) eObject.getType())
-					.getSuperTypes()) {
-				eClass = getEClassNode(superType);
-				createReference(ModelElementNode.EDGE_LABEL_OFKIND, node, eClass, Collections.emptyMap(),
-						true);
-				objectCount[2]++;
-			}
-
-			objectCount[0]++;
-
-			if (eObject.isRoot()) {
-				rootDictionary.add(node, ROOT_DICT_FILE_KEY, originatingFile
-						.getId().toString());
-			}
-		}
-
-		return node;
-	}
-
-	/**
-	 * Creates an edge with the parameters given and links it to the appropriate
-	 * nodes
-	 * 
-	 * @param from
-	 * @param to
-	 * @param edgelabel
-	 * @throws Exception
-	 */
-	private void addEdge(IHawkObject from, IHawkObject to,
-			final String edgelabel, boolean isContainment, boolean isContainer)
-			throws Exception {
-
-		IGraphNode source = null;
-		IGraphNode destination = null;
-
-		source = hash.get(from);
-		destination = hash.get(to);
-
-		if (source == null && destination == null) {
-
-			System.err.println("hash error 1, not found from (class: "
-					+ (from).getType().getName() + ") and to (class: "
-					+ ((IHawkObject) to).getType().getName()
-					+ ") on reference: " + edgelabel + " source = " + source
-					+ " destination = " + destination);
-
-		}
-
-		else if (source == null) {
-
-			System.err.println("hash error 2, not found from (class: "
-					+ (from).getType().getName() + ") and to (class: "
-					+ ((IHawkObject) to).getType().getName()
-					+ ") on reference: " + edgelabel + " source = " + source
-					+ " destination = " + destination);
-
-		} else if (destination == null) {
-
-			// the modelling technology managed to resolve a cross-file proxy
-			// early (before it was inserted into hawk -- handle it like any
-			// other proxy)
-
-			// System.err.println("adding proxy (early resolution) reference ("
-			// + edgelabel + " | " + to.getUri() + ")... "
-			// + (
-			addProxyRef(from, to, edgelabel)
-			// ? "done" : "failed"))
-			;
-
-		} else {
-
-			HashMap<String, Object> props = new HashMap<String, Object>();
-
-			if (isContainment)
-				props.put("isContainment", "true");
-			if (isContainer)
-				props.put("isContainer", "true");
-
-			createReference(edgelabel, source, destination, props, false);
-
-			objectCount[0]++;
-		}
-
-	}
-
-	private void createReference(final String edgelabel, IGraphNode source,
-			IGraphNode destination, Map<String, Object> props,
-			boolean isTransient) {
-		graph.createRelationship(source, destination, edgelabel, props);
-		listener.referenceAddition(commitItem, source, destination, edgelabel,
-				isTransient);
-	}
-
-	/**
-	 * Iterates through all of the references the eObject has and inserts them
-	 * into the graph -- not using hash -- for transactional update
-	 * 
-	 * @param object
-	 * @param addedNodesHash
-	 * 
-	 * @param eObject
-	 * @return
-	 * @throws Exception
-	 */
-	protected Set<IGraphChange> addEReferences(IGraphNode fileNode,
-			IGraphNode node, IHawkObject object,
-			Map<String, IGraphNode> addedNodesHash,
-			Map<String, IGraphNode> nodes) throws Exception {
-
-		Set<IGraphChange> ret = new HashSet<>();
-		try {
-			for (final IHawkReference eReference : ((IHawkClass) object
-					.getType()).getAllReferences()) {
-
-				if (object.isSet(eReference)) {
-
-					String edgelabel = eReference.getName();
-
-					Object destinationObject = object.get(eReference, false);
-
-					if (destinationObject instanceof Iterable<?>) {
-
-						for (Object destinationEObject : ((Iterable<?>) destinationObject)) {
-
-							if (!((IHawkObject) destinationEObject).isProxy()) {
-								IGraphNode dest = null;
-								dest = addedNodesHash
-										.get(((IHawkObject) destinationEObject)
-												.getUriFragment());
-								if (dest == null)
-									dest = nodes
-											.get(((IHawkObject) destinationEObject)
-													.getUriFragment());
-
-								Map<String, Object> props = new HashMap<String, Object>();
-								if (eReference.isContainment()) {
-									props.put("isContainment", "true");
-								}
-								if (eReference.isContainer()) {
-									props.put("isContainer", "true");
-								}
-
-								createReference(edgelabel, node, dest, props,
-										false);
-							} else {
-								System.err
-										.println("adding proxy [iterable] reference ("
-												+ edgelabel
-												+ " | "
-												+ ((IHawkObject) destinationEObject)
-														.getUri()
-												+ ")... "
-												+ (addProxyRef(
-														node,
-														((IHawkObject) destinationEObject),
-														edgelabel) ? "done"
-														: "failed"));
-							}
-						}
-
-					} else {
-
-						if (!((IHawkObject) destinationObject).isProxy()) {
-							IGraphNode dest = addedNodesHash
-									.get(((IHawkObject) destinationObject)
-											.getUriFragment());
-							if (dest == null)
-								dest = nodes
-										.get(((IHawkObject) destinationObject)
-												.getUriFragment());
-
-							Map<String, Object> props = new HashMap<String, Object>();
-
-							if (eReference.isContainment()) {
-								props.put("isContainment", "true");
-							}
-							if (eReference.isContainer()) {
-								props.put("isContainer", "true");
-							}
-
-							createReference(edgelabel, node, dest, props, false);
-						} else {
-							// System.err.println("adding proxy reference ("
-							// + edgelabel + " | "
-							// + ((IHawkObject) destinationObject) .getUri() +
-							// ")... "
-							// + (
-							addProxyRef(node,
-									((IHawkObject) destinationObject),
-									edgelabel)
-							// ? "done" : "failed"))
-							;
-						}
-					}
-
-				}
-
-			}
-		} catch (Exception e) {
-			System.err
-					.println("Error in: addEReference(IGraphNode node, IHawkObject object,	HashMap<String, IGraphNode> nodes):");
-			e.printStackTrace();
-		}
-
-		return ret;
-
-	}
-
-	/**
-	 * Iterates through all of the references the eObject has and inserts them
-	 * into the graph -- for batch updates
-	 * 
-	 * @param originatingFile
-	 * 
-	 * @param eObject
-	 * @throws Exception
-	 */
-	private boolean addEReferences(IHawkObject eObject) throws Exception {
-
-		boolean atLeastOneSetReference = false;
-
-		for (final IHawkReference eReference : ((IHawkClass) eObject.getType())
-				.getAllReferences()) {
-			if (eObject.isSet(eReference)) {
-				atLeastOneSetReference = true;
-
-				final String edgelabel = eReference.getName();
-				// XXX NOTE THIS SPECIFICALLY DOES NOT RESOLVE PROXIES -
-				// REMEMBER IT !
-				final Object destinationObject = eObject.get(eReference, false);
-
-				if (destinationObject instanceof Iterable<?>) {
-					for (Object destinationEObject : ((Iterable<?>) destinationObject)) {
-						final IHawkObject destinationHawkObject = (IHawkObject) destinationEObject;
-						if (!destinationHawkObject.isProxy()) {
-							addEdge(eObject, destinationHawkObject, edgelabel,
-									eReference.isContainment(),
-									eReference.isContainer());
-						} else {
-							System.err
-									.println("adding proxy [iterable] reference ("
-											+ edgelabel
-											+ " | "
-											+ ((IHawkObject) destinationHawkObject)
-													.getUri()
-											+ ")... "
-											+ (addProxyRef(eObject,
-													destinationHawkObject,
-													edgelabel) ? "done"
-													: "failed"));
-						}
-					}
-				} else /* if destination is not iterable */{
-					final IHawkObject destinationHawkObject = (IHawkObject) destinationObject;
-					if (!destinationHawkObject.isProxy()) {
-						addEdge(eObject, destinationHawkObject, edgelabel,
-								eReference.isContainment(),
-								eReference.isContainer());
-					} else {
-						// System.err.println("adding proxy reference ("
-						// + edgelabel + " | "
-						// + ((IHawkObject) destinationHawkObject)
-						// .getUri() + ")... "
-						// + (
-						addProxyRef(eObject, destinationHawkObject, edgelabel)
-						// ? "done" : "failed"))
-						;
-					}
-				}
-
-			} else /* if reference is not set */{
-				objectCount[3]++;
-			}
-		}
-
-		return atLeastOneSetReference;
-	}
-
-	private boolean addProxyRef(IHawkObject from,
-			IHawkObject destinationObject, String edgelabel) {
-		IGraphNode withProxy = hash.get(from);
-		return addProxyRef(withProxy, destinationObject, edgelabel);
-	}
-
-	private boolean addProxyRef(IGraphNode node, IHawkObject destinationObject,
-			String edgelabel) {
-
-		try {
-			// proxydictionary.add(graph.getNodeById(hash.get((from))),
-			// edgelabel,
-			// ((EObject)destinationObject).eIsProxy());
-
-			String uri = destinationObject.getUri();
-
-			String destinationObjectRelativePathURI =
-			// new DeletionUtils(graph).getRelativeURI(
-			uri
-			// .toString())
-			;
-
-			if (!destinationObject.URIIsRelative()) {
-
-				destinationObjectRelativePathURI = new DeletionUtils(graph)
-						.makeRelative(tempFolderURI,
-								destinationObjectRelativePathURI);
-
-			}
-			// System.err.println(uri.toString().substring(uri.toString().indexOf(".metadata/.plugins/com.google.code.hawk.neo4j/temp/m/")+53));
-			// System.err.println(uri.);
-
-			String destinationObjectRelativeFileURI = destinationObjectRelativePathURI;
-
-			destinationObjectRelativeFileURI = destinationObjectRelativePathURI
-					.substring(0, destinationObjectRelativePathURI.indexOf("#"));
-
-			String destinationObjectFullPathURI = repoURL
-					+ GraphModelUpdater.FILEINDEX_REPO_SEPARATOR
-					+ destinationObjectRelativePathURI;
-
-			String destinationObjectFullFileURI = repoURL
-					+ GraphModelUpdater.FILEINDEX_REPO_SEPARATOR
-					+ destinationObjectRelativeFileURI;
-
-			Object proxies = null;
-			// if (withProxy.hasProperty("_proxyRef:" + relativeFileURI)) {
-			// proxies = withProxy.getProperty("_proxyRef:" +
-			// relativeFileURI);
-			// }
-			// System.err.println(">>>>>>>"+relativeFileURI);
-
-			proxies = node.getProperty("_proxyRef:"
-					+ destinationObjectFullFileURI);
-			proxies = new DeletionUtils(graph)
-					.addToElementProxies((String[]) proxies,
-							destinationObjectFullPathURI, edgelabel);
-
-			node.setProperty("_proxyRef:" + destinationObjectFullFileURI,
-					proxies);
-
-			HashMap<String, Object> m = new HashMap<>();
-			m.put("_proxyRef", destinationObjectFullFileURI);
-
-			proxyDictionary.add(node, m);
-
-		} catch (Exception e) {
-			System.err.println("proxydictionary error:");
-			e.printStackTrace();
-			return false;
-		}
-		return true;
-	}
-
-	protected boolean resolveProxyRef(IGraphNode n, IGraphNode graphNode,
-			String edgelabel) {
-
-		boolean found = false;
-
-		for (IGraphEdge e : n.getOutgoingWithType(edgelabel))
-			if (e.getEndNode().getId().equals(graphNode.getId())) {
-				found = true;
-				break;
-			}
-
-		if (found)
-			return false;
-		else {
-			graph.createRelationship(n, graphNode, edgelabel,
-					new HashMap<String, Object>());
-			return true;
-		}
-	}
-
-	public int getUnset() {
-		return unset;
-	}
-
-	private void setUnset(int unset) {
-		this.unset = unset;
-	}
-
-}
+/*******************************************************************************
+ * Copyright (c) 2011-2015 The University of York.
+ * All rights reserved. This program and the accompanying materials
+ * are made available under the terms of the Eclipse Public License v1.0
+ * which accompanies this distribution, and is available at
+ * http://www.eclipse.org/legal/epl-v10.html
+ * 
+ * Contributors:
+ *     Konstantinos Barmpis - initial API and implementation
+ ******************************************************************************/
+package org.hawk.graph.internal.updater;
+
+import java.io.File;
+import java.lang.reflect.Array;
+import java.util.Collection;
+import java.util.Collections;
+import java.util.HashMap;
+import java.util.HashSet;
+import java.util.Hashtable;
+import java.util.LinkedHashSet;
+import java.util.LinkedList;
+import java.util.List;
+import java.util.Map;
+import java.util.NoSuchElementException;
+import java.util.Set;
+
+import org.hawk.core.IModelIndexer;
+import org.hawk.core.VcsCommitItem;
+import org.hawk.core.graph.IGraphChange;
+import org.hawk.core.graph.IGraphChangeListener;
+import org.hawk.core.graph.IGraphDatabase;
+import org.hawk.core.graph.IGraphEdge;
+import org.hawk.core.graph.IGraphIterable;
+import org.hawk.core.graph.IGraphNode;
+import org.hawk.core.graph.IGraphNodeIndex;
+import org.hawk.core.model.IHawkAttribute;
+import org.hawk.core.model.IHawkClass;
+import org.hawk.core.model.IHawkClassifier;
+import org.hawk.core.model.IHawkModelResource;
+import org.hawk.core.model.IHawkObject;
+import org.hawk.core.model.IHawkReference;
+import org.hawk.graph.FileNode;
+import org.hawk.graph.ModelElementNode;
+import org.hawk.graph.internal.util.GraphUtil;
+
+public class GraphModelBatchInjector {
+
+	public static final String ROOT_DICT_FILE_KEY = "file";
+	public static final String ROOT_DICT_NAME = "rootdictionary";
+	// integer array containing the current number of added elements:
+	// (element,((ofType)M->MM)reference,((ofKind)M->MM)reference,(unset(M->M))reference)
+	private int[] objectCount = { 0, 0, 0, 0 };
+	private int unset;
+
+	private String repoURL;
+	private String tempFolderURI;
+
+	private static enum ParseOptions {
+		MODELELEMENTS, MODELREFERENCES
+	};
+
+	private IGraphDatabase graph;
+
+	private final Map<IHawkObject, IGraphNode> hash = new HashMap<IHawkObject, IGraphNode>(8192);
+
+	IGraphNodeIndex epackageDictionary, fileDictionary, proxyDictionary,
+			rootDictionary;
+
+	long startTime;
+
+	private final IGraphChangeListener listener;
+	private final VcsCommitItem commitItem;
+
+	public GraphModelBatchInjector(IGraphDatabase g, VcsCommitItem s,
+			IGraphChangeListener listener) {
+		this.graph = g;
+		this.commitItem = s;
+		this.listener = listener;
+		this.tempFolderURI = new File(g.getTempDir()).toURI().toString();
+	}
+
+	public GraphModelBatchInjector(IGraphDatabase g, VcsCommitItem s,
+			IHawkModelResource r, IGraphChangeListener listener)
+			throws Exception {
+		this.graph = g;
+		this.commitItem = s;
+		this.listener = listener;
+		this.tempFolderURI = new File(g.getTempDir()).toURI().toString();
+
+		startTime = System.nanoTime();
+		graph.enterBatchMode();
+
+		try {
+			listener.changeStart();
+
+			epackageDictionary = graph.getMetamodelIndex();
+			fileDictionary = graph.getFileIndex();
+			proxyDictionary = graph.getOrCreateNodeIndex("proxydictionary");
+			rootDictionary = graph.getOrCreateNodeIndex(ROOT_DICT_NAME);
+
+			boolean isNew = false;
+
+			repoURL = s.getCommit().getDelta().getRepository().getUrl();
+			IGraphNode fileNode = null;
+			long filerevision = 0L;
+			try {
+				fileNode = ((IGraphIterable<IGraphNode>) fileDictionary.get(
+						"id", repoURL
+								+ GraphModelUpdater.FILEINDEX_REPO_SEPARATOR
+								+ s.getPath())).getSingle();
+				if (fileNode != null)
+					filerevision = (Long) fileNode.getProperty("revision");
+			} catch (Exception e) {
+			}
+			if (filerevision == 0L)
+				isNew = true;
+
+			if (isNew) {
+				// add file
+				if (fileNode == null) {
+					fileNode = addFileNode(s, listener);
+				}
+
+				try {
+					// XXX NOTE THIS SPECIFICALLY DOES NOT RESOLVE PROXIES -
+					// REMEMBER IT !
+
+					// add model elements
+					Set<IHawkObject> children = r.getAllContentsSet();
+
+					startTime = System.nanoTime();
+
+					System.out.println("File: " + s.getPath());
+					System.out.print("ADDING: ");
+					int[] addedElements = parseResource(fileNode,
+							ParseOptions.MODELELEMENTS, children);
+					System.out.println(addedElements[0] + "\nNODES AND "
+							+ addedElements[1] + " + " + addedElements[2]
+							+ " M->MM REFERENCES! (took ~"
+							+ (System.nanoTime() - startTime) / 1000000000
+							+ "sec)");
+
+					startTime = System.nanoTime();
+
+					// add references
+					System.out.println("File: " + s.getPath());
+					System.out.print("ADDING: ");
+					addedElements = parseResource(fileNode,
+							ParseOptions.MODELREFERENCES, children);
+					setUnset(getUnset() + addedElements[3]);
+					System.out.println(addedElements[0]
+							+ "\nREFERENCES! (took ~"
+							+ (System.nanoTime() - startTime) / 1000000000
+							+ "sec)");
+
+					System.out
+							.println(((IGraphIterable<IGraphNode>) proxyDictionary
+									.query("_proxyRef", "*")).size()
+									+ " - sets of proxy references left in the store");
+					listener.changeSuccess();
+
+				} catch (Exception e) {
+					e.printStackTrace();
+					System.err.println("ParseMResource Exception on file: "
+							+ s.getPath()
+							+ "\nReverting all changes on that file.");
+
+					new DeletionUtils(graph).deleteAll(s, listener);
+					listener.changeFailure();
+				}
+			} else /* if not new */{
+				listener.changeSuccess();
+			}
+		} catch (Exception ex) {
+			listener.changeFailure();
+		} finally {
+			graph.exitBatchMode();
+		}
+	}
+
+	private IGraphNode addFileNode(VcsCommitItem s,
+			IGraphChangeListener listener) {
+		IGraphNode fileNode;
+		Map<String, Object> mapForFileNode = new HashMap<>();
+		mapForFileNode.put(IModelIndexer.IDENTIFIER_PROPERTY, s.getPath());
+		mapForFileNode.put("revision", s.getCommit().getRevision());
+		mapForFileNode.put(FileNode.PROP_REPOSITORY, repoURL);
+
+		// System.err.println("creating file node: "+s.getPath());
+		fileNode = graph.createNode(mapForFileNode, "file");
+
+		Map<String, Object> mapForDictionary = new HashMap<>();
+		mapForDictionary.put("id",
+				repoURL + GraphModelUpdater.FILEINDEX_REPO_SEPARATOR
+						+ s.getPath());
+		fileDictionary.add(fileNode, mapForDictionary);
+
+		// propagate changes to listeners
+		listener.fileAddition(s, fileNode);
+		return fileNode;
+	}
+
+	/**
+	 * Adds the resource to the graph according to whether it is a model or a
+	 * metamodel resource
+	 * 
+	 * @param originatingFile
+	 * 
+	 * @param parseOption
+	 * @param resource
+	 * @param graph
+	 * @return
+	 */
+	private int[] parseResource(IGraphNode originatingFile,
+			ParseOptions parseOption, Set<IHawkObject> children)
+			throws Exception {
+
+		graph.enterBatchMode();
+		epackageDictionary = graph.getMetamodelIndex();
+		fileDictionary = graph.getFileIndex();
+		proxyDictionary = graph.getOrCreateNodeIndex("proxydictionary");
+
+		objectCount[0] = 0;
+		objectCount[1] = 0;
+		objectCount[2] = 0;
+		objectCount[3] = 0;
+
+		int lastprint = 0;
+		int inthisline = 0;
+
+		long init = System.nanoTime();
+
+		for (IHawkObject child : children) {
+			if (child.isProxy())
+				continue;
+
+			boolean ref = true;
+			boolean clas = true;
+
+			switch (parseOption) {
+			case MODELELEMENTS:
+				addEObject(originatingFile, child);
+				break;
+			case MODELREFERENCES:
+				ref = addEReferences(child);
+				break;
+			default:
+				System.err.println("parse option: " + parseOption
+						+ " not recognised!");
+			}
+
+			if (ref && clas && objectCount[0] % 50000 == 0
+					|| lastprint < objectCount[0] - 50000) {
+				if (inthisline > 5) {
+					System.out.println("\t");
+					inthisline = 0;
+				}
+				inthisline++;
+				lastprint = objectCount[0];
+				System.out.print(objectCount[0] + " "
+						+ (System.nanoTime() - init) / 1000000000 + "sec ("
+						+ (System.nanoTime() - startTime) / 1000000000 + ")\t");
+				init = System.nanoTime();
+			}
+		}
+
+		return objectCount;
+	}
+
+	// private void resolveProxy(IHawkObject child, String currentFile)
+	// throws Exception {
+	//
+	// // System.err.println("Resolving references pointing to: " +
+	// // currentFile);
+	//
+	// // System.err.println(proxydictionary.);
+	//
+	// //
+	// //
+	// IHawkIterable<IGraphNode> resolvedProxies = (IHawkIterable<IGraphNode>)
+	// proxydictionary
+	// .get("_proxyRef", currentFile);
+	//
+	// if (resolvedProxies != null && resolvedProxies.size() > 0) {
+	//
+	// for (IGraphNode n : resolvedProxies) {
+	//
+	// String[] proxies = (String[]) n.getProperty("_proxyRef:"
+	// + currentFile);
+	//
+	// //boolean found = false;
+	//
+	// if (proxies != null)
+	// for (int i = 0; i < proxies.length; i = i + 2) {
+	//
+	// //System.err.println(">>>"+ getRelativeURI(child.getUri()));
+	// //System.err.println(">>" + proxies[i]);
+	//
+	// if (getRelativeURI(child.getUri()).equals(proxies[i])) {
+	//
+	// resolveProxyRef(n, hash.get(child), proxies[i + 1]);
+	//
+	// if (proxies.length == 2)
+	// n.removeProperty("_proxyRef:" + currentFile);
+	// else
+	// n.setProperty("_proxyRef:" + currentFile,
+	// prune(proxies, i));
+	//
+	// proxydictionary.remove(n);
+	//
+	// //found = true;
+	//
+	// }
+	//
+	// }
+	// else
+	// System.err.println("error in proxy resolution, to "
+	// + currentFile + " \nnode has property keys: "
+	// + n.getPropertyKeys());
+	//
+	// //if (!found)
+	// //throw new Exception("not found: " + getRelativeURI(child.getUri()));
+	//
+	// }
+	//
+	// }
+	//
+	// }
+
+	// private String[] prune(String[] proxies, int index) {
+	//
+	// ArrayList<String> temp = new ArrayList<>();
+	// String[] ret = new String[proxies.length - 2];
+	//
+	// for (int i = 0; i < proxies.length; i = i + 2) {
+	// if (i != index) {
+	// temp.add(proxies[i]);
+	// temp.add(proxies[i + 1]);
+	// }
+	// }
+	//
+	// return temp.toArray(ret);
+	// }
+
+	/**
+	 * 
+	 * @param eObject
+	 * @return the URI ID of an eObject
+	 */
+	private String getEObjectId(IHawkObject eObject) {
+		return eObject.getUriFragment();
+	}
+
+	/**
+	 * Creates a node in the graph database with the given eObject's attributes
+	 * in it. Also indexes it in the 'dictionary' index.
+	 * 
+	 * @param eObject
+	 * @return the Node
+	 * @throws Exception
+	 */
+	private IGraphNode createEObjectNode(IGraphNode originatingFile,
+			IHawkObject eObject, IGraphNode typenode) throws Exception {
+		IGraphNode node = null;
+
+		try {
+			// useUUIDs()
+			// assignIDsWhileLoading()
+			// TODO set these values to true to aid loading non-id models - test
+
+			String eObjectId = getEObjectId(eObject);
+			HashMap<String, Object> m = new HashMap<>();
+			m.put(IModelIndexer.IDENTIFIER_PROPERTY, eObjectId);
+			m.put("hashCode", eObject.hashCode());
+
+			final List<IHawkAttribute> normalattributes = new LinkedList<IHawkAttribute>();
+			final List<IHawkAttribute> indexedattributes = new LinkedList<IHawkAttribute>();
+
+			for (final IHawkAttribute eAttribute : ((IHawkClass) eObject
+					.getType()).getAllAttributes()) {
+				if (eObject.isSet(eAttribute)) {
+
+					final String[] attributeProperties = (String[]) typenode
+							.getProperty(eAttribute.getName());
+					final boolean isIndexed = attributeProperties[5]
+							.equals("t");
+					if (isIndexed) {
+						indexedattributes.add(eAttribute);
+					}
+
+					normalattributes.add(eAttribute);
+
+				} else
+				// deprecatedTODO currently unset items are not included to may
+				// crash eol etc
+				{
+					// node.setProperty(eAttribute.getName(), "UNSET");
+				}
+			}
+
+			for (IHawkAttribute a : normalattributes) {
+				final Object value = eObject.get(a);
+
+				if (!a.isMany()) {
+					final Class<?> valueClass = value.getClass();
+					if (new GraphUtil().isPrimitiveOrWrapperType(valueClass)) {
+						m.put(a.getName(), value);
+					} else {
+						m.put(a.getName(), value.toString());
+					}
+				} else {
+					Collection<Object> collection = null;
+
+					if (a.isOrdered() && a.isUnique())
+						collection = new LinkedHashSet<Object>();
+					else if (a.isOrdered())
+						collection = new LinkedList<Object>();
+					else if (a.isUnique())
+						collection = new HashSet<Object>();
+					else
+						collection = new LinkedList<Object>();
+
+					final Collection<?> srcCollection = (Collection<?>) value;
+					Class<?> elemClass = null;
+					boolean primitiveOrWrapperClass = false;
+					if (!srcCollection.isEmpty()) {
+						final Object first = srcCollection.iterator().next();
+						elemClass = first.getClass();
+						primitiveOrWrapperClass = new GraphUtil()
+								.isPrimitiveOrWrapperType(elemClass);
+						if (primitiveOrWrapperClass) {
+							for (Object o : srcCollection) {
+								collection.add(o);
+							}
+						} else {
+							for (Object o : srcCollection) {
+								collection.add(o.toString());
+							}
+						}
+					}
+
+					Object r = null;
+					if (primitiveOrWrapperClass && elemClass != null) {
+						r = Array.newInstance(elemClass, 1);
+					} else {
+						r = Array.newInstance(String.class, 1);
+					}
+					Object ret = collection.toArray((Object[]) r);
+
+					m.put(a.getName(), ret);
+				}
+			}
+
+			try {
+				node = graph.createNode(m, "eobject");
+			} catch (IllegalArgumentException ex) {
+				System.err.println("here be dragons!");
+			}
+
+			// propagate changes to listeners
+			listener.modelElementAddition(commitItem, eObject, node, false);
+			for (String s : m.keySet()) {
+				Object value = m.get(s);
+				listener.modelElementAttributeUpdate(commitItem, eObject, s,
+						null, value, node, ModelElementNode.TRANSIENT_ATTRIBUTES.contains(s));
+			}
+
+			// add derived attrs
+			Set<String> attributekeys;
+			Hashtable<String, Object> hashed = hashedeclassproperties
+					.get(typenode);
+			if (hashed == null) {
+				attributekeys = typenode.getPropertyKeys();
+				System.err
+						.println("non-hashed type properties - will slow insert");
+			} else
+				attributekeys = hashed.keySet();
+
+			for (String attributekey : attributekeys) {
+
+				Object attr = hashed == null ? typenode
+						.getProperty(attributekey) : hashed.get(attributekey);
+
+				if (attr instanceof String[]) {
+
+					String[] metadata = (String[]) attr;
+
+					if (metadata[0].equals("d")) {
+
+						// metadata[0] = "d";
+						// metadata[1] = (isMany ? "t" : "f");
+						// metadata[2] = (isOrdered ? "t" : "f");
+						// metadata[3] = (isUnique ? "t" : "f");
+						// metadata[4] = attributetype;
+						// metadata[5] = derivationlanguage;
+						// metadata[6] = derivationlogic;
+
+						m.clear();
+						m.put("isMany", metadata[1]);
+						m.put("isOrdered", metadata[2]);
+						m.put("isUnique", metadata[3]);
+						m.put("attributetype", metadata[4]);
+						m.put("derivationlanguage", metadata[5]);
+						m.put("derivationlogic", metadata[6]);
+						m.put(attributekey, "_NYD##" + metadata[6]);
+
+						IGraphNode derivedattributenode = graph.createNode(m,
+								"derivedattribute");
+
+						m.clear();
+						m.put("isDerived", true);
+
+						graph.createRelationship(node, derivedattributenode,
+								attributekey, m);
+
+						addToProxyAttributes(derivedattributenode);
+
+					}
+
+				}
+
+			}
+
+			for (IHawkAttribute a : indexedattributes) {
+				IGraphNodeIndex i = graph.getOrCreateNodeIndex(eObject
+						.getType().getPackageNSURI()
+						+ "##"
+						+ eObject.getType().getName() + "##" + a.getName());
+
+				m.clear();
+				// graph.setNodeProperty(node,"value",
+				// eObject.eGet(a).toString());
+
+				final Object v = eObject.get(a);
+
+				if (!a.isMany()) {
+
+					if (new GraphUtil().isPrimitiveOrWrapperType(v.getClass()))
+						m.put(a.getName(), v);
+
+					else
+						m.put(a.getName(), v.toString());
+
+				}
+
+				else {
+
+					Collection<Object> collection = null;
+
+					if (a.isOrdered() && a.isUnique())
+						collection = new LinkedHashSet<Object>();
+					else if (a.isOrdered())
+						collection = new LinkedList<Object>();
+					else if (a.isUnique())
+						collection = new HashSet<Object>();
+					else
+						collection = new LinkedList<Object>();
+
+					final Collection<?> srcCollection = (Collection<?>) v;
+					Class<?> elemClass = null;
+					boolean primitiveOrWrapperClass = false;
+					if (!srcCollection.isEmpty()) {
+						final Object first = srcCollection.iterator().next();
+						elemClass = first.getClass();
+						primitiveOrWrapperClass = new GraphUtil()
+								.isPrimitiveOrWrapperType(elemClass);
+						if (primitiveOrWrapperClass) {
+							for (Object o : srcCollection) {
+								collection.add(o);
+							}
+						} else {
+							for (Object o : srcCollection) {
+								collection.add(o.toString());
+							}
+						}
+					}
+
+					Object r = null;
+					if (primitiveOrWrapperClass && elemClass != null) {
+						r = Array.newInstance(elemClass, 1);
+					} else {
+						r = Array.newInstance(String.class, 1);
+					}
+					Object ret = collection.toArray((Object[]) r);
+
+					m.put(a.getName(), ret);
+
+				}
+
+				i.add(node, m);
+			}
+
+		}
+
+		catch (Exception e) {
+			System.err
+					.println("GraphModelBatchInjector: createEobjectNode: error in inserting attributes: ");
+			e.printStackTrace();
+		}
+
+		return node;
+	}
+
+	protected void addToProxyAttributes(IGraphNode node) {
+
+		IGraphNodeIndex derivedProxyDictionary = graph
+				.getOrCreateNodeIndex("derivedproxydictionary");
+
+		Map<String, Object> m = new HashMap<>();
+		m.put("derived", "_");
+
+		derivedProxyDictionary.add(node, m);
+
+	}
+
+	private Hashtable<IHawkClass, IGraphNode> hashedeclasses = new Hashtable<>();
+	private Hashtable<IGraphNode, Hashtable<String, Object>> hashedeclassproperties = new Hashtable<>();
+
+	/**
+	 * 
+	 * @param eClass
+	 * @return the ORID of the eClass
+	 * @throws Exception
+	 */
+	private IGraphNode getEClassNode(IHawkClassifier e) throws Exception {
+
+		IHawkClass eClass = null;
+
+		if (e instanceof IHawkClass)
+			eClass = ((IHawkClass) e);
+		else
+			System.err
+					.println("getEClassNode called on a non-class classifier:\n"
+							+ e);
+
+		IGraphNode classnode = hashedeclasses.get(eClass);
+
+		if (classnode == null) {
+
+			IGraphNode epackagenode = null;
+			try {
+				epackagenode = epackageDictionary.get("id",
+						eClass.getPackageNSURI()).getSingle();
+			} catch (NoSuchElementException ex) {
+
+				// graph.exitBatchMode();
+				// //
+				// addRequiredMetamodels();
+				// //
+				// graph.enterBatchMode();
+				//
+				// epackagedictionary = graph.getMetamodelIndex();
+				// filedictionary = graph.getFileIndex();
+				// proxydictionary =
+				// graph.getOrCreateNodeIndex("proxydictionary");
+				//
+				// epackagenode = epackagedictionary.get("id",
+				// eClass.getPackageNSURI()).getSingle();
+				//
+				throw new Exception(
+						"eClass: "
+								+ eClass.getName()
+								+ "("
+								+ eClass.getUri()
+								+ ") does not have a Node associated with it in the store, please make sure the relevant metamodel has been inserted");
+
+			} catch (Exception e2) {
+				e2.printStackTrace();
+			}
+
+			for (IGraphEdge r : epackagenode.getEdges()) {
+
+				IGraphNode othernode = r.getStartNode();
+
+				if (!othernode.equals(epackagenode)
+						&& othernode.getProperty(IModelIndexer.IDENTIFIER_PROPERTY).equals(eClass.getName())) {
+					classnode = othernode;
+					break;
+				}
+			}
+
+			if (classnode != null)
+				hashedeclasses.put(eClass, classnode);
+			else {
+				throw new Exception(
+						"eClass: "
+								+ eClass.getName()
+								+ "("
+								+ eClass.getUri()
+								+ ") does not have a Node associated with it in the store, please make sure the relevant metamodel has been inserted");
+
+			}
+
+			// cache properties
+			Hashtable<String, Object> properties = new Hashtable<>();
+			for (String s : classnode.getPropertyKeys()) {
+				Object prop = classnode.getProperty(s);
+				if (prop instanceof String[])
+					properties.put(s, prop);
+			}
+			hashedeclassproperties.put(classnode, properties);
+		}
+
+		return classnode;
+
+	}
+
+	/**
+	 * Creates a node with the eObject, adds it to the hash and adds it the the
+	 * appropriate eClass in the metatracker collection
+	 * 
+	 * @param originatingFile
+	 * 
+	 * @param eObject
+	 * @return
+	 * @throws Exception
+	 */
+	protected IGraphNode addEObject(IGraphNode originatingFile,
+			IHawkObject eObject) throws Exception {
+
+		epackageDictionary = graph.getMetamodelIndex();
+		fileDictionary = graph.getFileIndex();
+		proxyDictionary = graph.getOrCreateNodeIndex("proxydictionary");
+		rootDictionary = graph.getOrCreateNodeIndex(ROOT_DICT_NAME);
+
+		IGraphNode eClass = getEClassNode(eObject.getType());
+		IGraphNode node = createEObjectNode(originatingFile, eObject, eClass);
+
+		if (node == null) {
+			System.err.println(String.format("The node for (%s) is null",
+					eObject));
+		} else {
+			hash.put(eObject, node);
+
+			createReference(ModelElementNode.EDGE_LABEL_OFTYPE, node, eClass, Collections.emptyMap(),
+					true);
+			if (originatingFile != null) {
+				createReference(ModelElementNode.EDGE_LABEL_FILE, node, originatingFile,
+						Collections.emptyMap(), true);
+			}
+			objectCount[1]++;
+
+			// use metamodel to infer all supertypes for fast search and log em
+			for (IHawkClass superType : ((IHawkClass) eObject.getType())
+					.getSuperTypes()) {
+				eClass = getEClassNode(superType);
+				createReference(ModelElementNode.EDGE_LABEL_OFKIND, node, eClass, Collections.emptyMap(),
+						true);
+				objectCount[2]++;
+			}
+
+			objectCount[0]++;
+
+			if (eObject.isRoot()) {
+				rootDictionary.add(node, ROOT_DICT_FILE_KEY, originatingFile
+						.getId().toString());
+			}
+		}
+
+		return node;
+	}
+
+	/**
+	 * Creates an edge with the parameters given and links it to the appropriate
+	 * nodes
+	 * 
+	 * @param from
+	 * @param to
+	 * @param edgelabel
+	 * @throws Exception
+	 */
+	private void addEdge(IHawkObject from, IHawkObject to,
+			final String edgelabel, boolean isContainment, boolean isContainer)
+			throws Exception {
+
+		IGraphNode source = null;
+		IGraphNode destination = null;
+
+		source = hash.get(from);
+		destination = hash.get(to);
+
+		if (source == null && destination == null) {
+
+			System.err.println("hash error 1, not found from (class: "
+					+ (from).getType().getName() + ") and to (class: "
+					+ ((IHawkObject) to).getType().getName()
+					+ ") on reference: " + edgelabel + " source = " + source
+					+ " destination = " + destination);
+
+		}
+
+		else if (source == null) {
+
+			System.err.println("hash error 2, not found from (class: "
+					+ (from).getType().getName() + ") and to (class: "
+					+ ((IHawkObject) to).getType().getName()
+					+ ") on reference: " + edgelabel + " source = " + source
+					+ " destination = " + destination);
+
+		} else if (destination == null) {
+
+			// the modelling technology managed to resolve a cross-file proxy
+			// early (before it was inserted into hawk -- handle it like any
+			// other proxy)
+
+			// System.err.println("adding proxy (early resolution) reference ("
+			// + edgelabel + " | " + to.getUri() + ")... "
+			// + (
+			addProxyRef(from, to, edgelabel)
+			// ? "done" : "failed"))
+			;
+
+		} else {
+
+			HashMap<String, Object> props = new HashMap<String, Object>();
+
+			if (isContainment)
+				props.put("isContainment", "true");
+			if (isContainer)
+				props.put("isContainer", "true");
+
+			createReference(edgelabel, source, destination, props, false);
+
+			objectCount[0]++;
+		}
+
+	}
+
+	private void createReference(final String edgelabel, IGraphNode source,
+			IGraphNode destination, Map<String, Object> props,
+			boolean isTransient) {
+		graph.createRelationship(source, destination, edgelabel, props);
+		listener.referenceAddition(commitItem, source, destination, edgelabel,
+				isTransient);
+	}
+
+	/**
+	 * Iterates through all of the references the eObject has and inserts them
+	 * into the graph -- not using hash -- for transactional update
+	 * 
+	 * @param object
+	 * @param addedNodesHash
+	 * 
+	 * @param eObject
+	 * @return
+	 * @throws Exception
+	 */
+	protected Set<IGraphChange> addEReferences(IGraphNode fileNode,
+			IGraphNode node, IHawkObject object,
+			Map<String, IGraphNode> addedNodesHash,
+			Map<String, IGraphNode> nodes) throws Exception {
+
+		Set<IGraphChange> ret = new HashSet<>();
+		try {
+			for (final IHawkReference eReference : ((IHawkClass) object
+					.getType()).getAllReferences()) {
+
+				if (object.isSet(eReference)) {
+
+					String edgelabel = eReference.getName();
+
+					Object destinationObject = object.get(eReference, false);
+
+					if (destinationObject instanceof Iterable<?>) {
+
+						for (Object destinationEObject : ((Iterable<?>) destinationObject)) {
+
+							if (!((IHawkObject) destinationEObject).isProxy()) {
+								IGraphNode dest = null;
+								dest = addedNodesHash
+										.get(((IHawkObject) destinationEObject)
+												.getUriFragment());
+								if (dest == null)
+									dest = nodes
+											.get(((IHawkObject) destinationEObject)
+													.getUriFragment());
+
+								Map<String, Object> props = new HashMap<String, Object>();
+								if (eReference.isContainment()) {
+									props.put("isContainment", "true");
+								}
+								if (eReference.isContainer()) {
+									props.put("isContainer", "true");
+								}
+
+								createReference(edgelabel, node, dest, props,
+										false);
+							} else {
+								System.err
+										.println("adding proxy [iterable] reference ("
+												+ edgelabel
+												+ " | "
+												+ ((IHawkObject) destinationEObject)
+														.getUri()
+												+ ")... "
+												+ (addProxyRef(
+														node,
+														((IHawkObject) destinationEObject),
+														edgelabel) ? "done"
+														: "failed"));
+							}
+						}
+
+					} else {
+
+						if (!((IHawkObject) destinationObject).isProxy()) {
+							IGraphNode dest = addedNodesHash
+									.get(((IHawkObject) destinationObject)
+											.getUriFragment());
+							if (dest == null)
+								dest = nodes
+										.get(((IHawkObject) destinationObject)
+												.getUriFragment());
+
+							Map<String, Object> props = new HashMap<String, Object>();
+
+							if (eReference.isContainment()) {
+								props.put("isContainment", "true");
+							}
+							if (eReference.isContainer()) {
+								props.put("isContainer", "true");
+							}
+
+							createReference(edgelabel, node, dest, props, false);
+						} else {
+							// System.err.println("adding proxy reference ("
+							// + edgelabel + " | "
+							// + ((IHawkObject) destinationObject) .getUri() +
+							// ")... "
+							// + (
+							addProxyRef(node,
+									((IHawkObject) destinationObject),
+									edgelabel)
+							// ? "done" : "failed"))
+							;
+						}
+					}
+
+				}
+
+			}
+		} catch (Exception e) {
+			System.err
+					.println("Error in: addEReference(IGraphNode node, IHawkObject object,	HashMap<String, IGraphNode> nodes):");
+			e.printStackTrace();
+		}
+
+		return ret;
+
+	}
+
+	/**
+	 * Iterates through all of the references the eObject has and inserts them
+	 * into the graph -- for batch updates
+	 * 
+	 * @param originatingFile
+	 * 
+	 * @param eObject
+	 * @throws Exception
+	 */
+	private boolean addEReferences(IHawkObject eObject) throws Exception {
+
+		boolean atLeastOneSetReference = false;
+
+		for (final IHawkReference eReference : ((IHawkClass) eObject.getType())
+				.getAllReferences()) {
+			if (eObject.isSet(eReference)) {
+				atLeastOneSetReference = true;
+
+				final String edgelabel = eReference.getName();
+				// XXX NOTE THIS SPECIFICALLY DOES NOT RESOLVE PROXIES -
+				// REMEMBER IT !
+				final Object destinationObject = eObject.get(eReference, false);
+
+				if (destinationObject instanceof Iterable<?>) {
+					for (Object destinationEObject : ((Iterable<?>) destinationObject)) {
+						final IHawkObject destinationHawkObject = (IHawkObject) destinationEObject;
+						if (!destinationHawkObject.isProxy()) {
+							addEdge(eObject, destinationHawkObject, edgelabel,
+									eReference.isContainment(),
+									eReference.isContainer());
+						} else {
+							System.err
+									.println("adding proxy [iterable] reference ("
+											+ edgelabel
+											+ " | "
+											+ ((IHawkObject) destinationHawkObject)
+													.getUri()
+											+ ")... "
+											+ (addProxyRef(eObject,
+													destinationHawkObject,
+													edgelabel) ? "done"
+													: "failed"));
+						}
+					}
+				} else /* if destination is not iterable */{
+					final IHawkObject destinationHawkObject = (IHawkObject) destinationObject;
+					if (!destinationHawkObject.isProxy()) {
+						addEdge(eObject, destinationHawkObject, edgelabel,
+								eReference.isContainment(),
+								eReference.isContainer());
+					} else {
+						// System.err.println("adding proxy reference ("
+						// + edgelabel + " | "
+						// + ((IHawkObject) destinationHawkObject)
+						// .getUri() + ")... "
+						// + (
+						addProxyRef(eObject, destinationHawkObject, edgelabel)
+						// ? "done" : "failed"))
+						;
+					}
+				}
+
+			} else /* if reference is not set */{
+				objectCount[3]++;
+			}
+		}
+
+		return atLeastOneSetReference;
+	}
+
+	private boolean addProxyRef(IHawkObject from,
+			IHawkObject destinationObject, String edgelabel) {
+		IGraphNode withProxy = hash.get(from);
+		return addProxyRef(withProxy, destinationObject, edgelabel);
+	}
+
+	private boolean addProxyRef(IGraphNode node, IHawkObject destinationObject,
+			String edgelabel) {
+
+		try {
+			// proxydictionary.add(graph.getNodeById(hash.get((from))),
+			// edgelabel,
+			// ((EObject)destinationObject).eIsProxy());
+
+			String uri = destinationObject.getUri();
+
+			String destinationObjectRelativePathURI =
+			// new DeletionUtils(graph).getRelativeURI(
+			uri
+			// .toString())
+			;
+
+			if (!destinationObject.URIIsRelative()) {
+
+				destinationObjectRelativePathURI = new DeletionUtils(graph)
+						.makeRelative(tempFolderURI,
+								destinationObjectRelativePathURI);
+
+			}
+			// System.err.println(uri.toString().substring(uri.toString().indexOf(".metadata/.plugins/com.google.code.hawk.neo4j/temp/m/")+53));
+			// System.err.println(uri.);
+
+			String destinationObjectRelativeFileURI = destinationObjectRelativePathURI;
+
+			destinationObjectRelativeFileURI = destinationObjectRelativePathURI
+					.substring(0, destinationObjectRelativePathURI.indexOf("#"));
+
+			String destinationObjectFullPathURI = repoURL
+					+ GraphModelUpdater.FILEINDEX_REPO_SEPARATOR
+					+ destinationObjectRelativePathURI;
+
+			String destinationObjectFullFileURI = repoURL
+					+ GraphModelUpdater.FILEINDEX_REPO_SEPARATOR
+					+ destinationObjectRelativeFileURI;
+
+			Object proxies = null;
+			// if (withProxy.hasProperty("_proxyRef:" + relativeFileURI)) {
+			// proxies = withProxy.getProperty("_proxyRef:" +
+			// relativeFileURI);
+			// }
+			// System.err.println(">>>>>>>"+relativeFileURI);
+
+			proxies = node.getProperty("_proxyRef:"
+					+ destinationObjectFullFileURI);
+			proxies = new DeletionUtils(graph)
+					.addToElementProxies((String[]) proxies,
+							destinationObjectFullPathURI, edgelabel);
+
+			node.setProperty("_proxyRef:" + destinationObjectFullFileURI,
+					proxies);
+
+			HashMap<String, Object> m = new HashMap<>();
+			m.put("_proxyRef", destinationObjectFullFileURI);
+
+			proxyDictionary.add(node, m);
+
+		} catch (Exception e) {
+			System.err.println("proxydictionary error:");
+			e.printStackTrace();
+			return false;
+		}
+		return true;
+	}
+
+	protected boolean resolveProxyRef(IGraphNode n, IGraphNode graphNode,
+			String edgelabel) {
+
+		boolean found = false;
+
+		for (IGraphEdge e : n.getOutgoingWithType(edgelabel))
+			if (e.getEndNode().getId().equals(graphNode.getId())) {
+				found = true;
+				break;
+			}
+
+		if (found)
+			return false;
+		else {
+			graph.createRelationship(n, graphNode, edgelabel,
+					new HashMap<String, Object>());
+			return true;
+		}
+	}
+
+	public int getUnset() {
+		return unset;
+	}
+
+	private void setUnset(int unset) {
+		this.unset = unset;
+	}
+
+}