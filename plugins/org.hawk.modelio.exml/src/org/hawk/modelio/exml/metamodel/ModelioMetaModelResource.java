/*******************************************************************************
 * Copyright (c) 2015 The University of York.
 * All rights reserved. This program and the accompanying materials
 * are made available under the terms of the Eclipse Public License v1.0
 * which accompanies this distribution, and is available at
 * http://www.eclipse.org/legal/epl-v10.html
 * 
 * Contributors:
 *     Antonio Garcia-Dominguez - initial API and implementation
 *     Orjuwan Al-Wadeai - Changes to Integrate Modelio Metamodel 3.6
 ******************************************************************************/
package org.hawk.modelio.exml.metamodel;

import java.io.IOException;
import java.io.OutputStream;
import java.util.HashMap;
import java.util.HashSet;
import java.util.Map;
import java.util.Set;
import java.util.UUID;

import org.hawk.core.IMetaModelResourceFactory;
import org.hawk.core.model.IHawkClassifier;
import org.hawk.core.model.IHawkMetaModelResource;
import org.hawk.core.model.IHawkObject;
import org.hawk.modelio.metamodel.parser.MMetamodelDescriptor;
import org.slf4j.Logger;
import org.slf4j.LoggerFactory;

public class ModelioMetaModelResource implements IHawkMetaModelResource {
	private static final Logger LOGGER = LoggerFactory.getLogger(ModelioMetaModelResource.class);

	protected static final String META_TYPE_NAME = "ModelioType";
	protected static final String STRING_TYPE = "java.lang.String";

	private final ModelioMetaModelResourceFactory factory;
	private final ModelioPackage metaPackage;

	private ModelioMetamodel metamodel;

	private Set<IHawkObject> contents;
	private Map<String, ModelioClass> classesById;

	
	public void setMetamodel(MMetamodelDescriptor metamodelDescriptor) {
		this.metamodel = new ModelioMetamodel(metamodelDescriptor);
	}

	public ModelioMetamodel getMetamodel() {
		return metamodel;
	}

	public ModelioMetaModelResource(MMetamodelDescriptor metamodelDescriptor,
			ModelioMetaModelResourceFactory factory) {

		metamodel = new ModelioMetamodel(metamodelDescriptor);

		this.factory = factory;
		this.metaPackage = new ModelioPackage(this, createMetaPackage());
		this.classesById = new HashMap<>();	
	}

	private MPackage createMetaPackage() {
		String pkgId = "ModelioMetaPackage"; // + "/" + metamodel.GetFormat();
<<<<<<< HEAD
		MPackage mpkg = new MPackage(pkgId, pkgId, "00.00.00", "");
=======
		MPackage mpkg = new MPackage(pkgId + "." + UUID.randomUUID(), pkgId, "00.00.00", "");
>>>>>>> 82dac825
		final MClass mt = new MClass(META_TYPE_NAME, META_TYPE_NAME, mpkg.getExml());
		mt.getMAttributes().add(createStringAttribute(mpkg, mt.getName(), "name"));
		mpkg.getMClass().add(mt);
		return mpkg;
	}

	@Override
	public void unload() {
		metamodel = null;
		contents = null;
		classesById = null;
	}

	@Override
	public Set<IHawkObject> getAllContents() {
		if (contents == null) {
			contents = new HashSet<>();
			addMPackageToContents(metaPackage);
			for (MPackage pkg : metamodel.getMPackages()) {
				addMPackageToContents(new ModelioPackage(this, pkg));
			}
		}
		return contents;
	}

	private void addMPackageToContents(ModelioPackage pkg) {
		contents.add(pkg);
		for (IHawkClassifier cl : pkg.getClasses()) {
			contents.add(cl);
			if (classesById.put(((ModelioClass)cl).getId(), (ModelioClass)cl) != null) {
				LOGGER.error("Class name '{}' is not unique", cl.getName());
			}
		}
		for (ModelioPackage subpkg : pkg.getPackages()) {
			addMPackageToContents(subpkg);
		}
	}

	@Override
	public IMetaModelResourceFactory getMetaModelResourceFactory() {
		return factory;
	}

	@Override
	public void save(OutputStream output, Map<Object, Object> options) throws IOException {
		// do nothing
	}

	public ModelioClass getMetaType() {
		return metaPackage.getClassifier(META_TYPE_NAME);
	}

	public ModelioPackage getMetaPackage() {
		return metaPackage;
	}

	/*private String getClassId(ModelioClass mc) {
		return mc.rawClass.getId();
	}*/

	public ModelioClass getModelioClassById(String classId) {
		getAllContents();
		final ModelioClass mc = classesById.get(classId);
		if (mc != null) {
			return mc;
		}

		return null;
	}

	private MAttribute createStringAttribute(MPackage rawPackage, String className, String attrName) {
		final boolean isMany = false;
		final boolean isUnique = false;
		final boolean isOrdered = false;
		return new MAttribute(className + "_" + attrName, attrName,
				rawPackage.getExml(),
				metamodel.getDataTypeByName(STRING_TYPE),
				isMany, isUnique, isOrdered);
	}

	public ModelioDataType getStringDataType() {
		return new ModelioDataType(getMetaPackage(), metamodel.getDataTypeByName(STRING_TYPE));
	}
}<|MERGE_RESOLUTION|>--- conflicted
+++ resolved
@@ -62,11 +62,7 @@
 
 	private MPackage createMetaPackage() {
 		String pkgId = "ModelioMetaPackage"; // + "/" + metamodel.GetFormat();
-<<<<<<< HEAD
-		MPackage mpkg = new MPackage(pkgId, pkgId, "00.00.00", "");
-=======
 		MPackage mpkg = new MPackage(pkgId + "." + UUID.randomUUID(), pkgId, "00.00.00", "");
->>>>>>> 82dac825
 		final MClass mt = new MClass(META_TYPE_NAME, META_TYPE_NAME, mpkg.getExml());
 		mt.getMAttributes().add(createStringAttribute(mpkg, mt.getName(), "name"));
 		mpkg.getMClass().add(mt);
