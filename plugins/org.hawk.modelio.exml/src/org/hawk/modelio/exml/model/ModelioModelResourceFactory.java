--- conflicted
+++ resolved
@@ -40,7 +40,6 @@
 	private static final String MMVERSION_DAT = "mmversion.dat";
 	private static final Set<String> MODEL_EXTS = new HashSet<String>();
 	static {
-		MODEL_EXTS.add(MMVERSION_DAT);
 		MODEL_EXTS.add(EXML_EXT);
 		MODEL_EXTS.add(".ramc");
 		MODEL_EXTS.add(".modelio.zip");
@@ -60,17 +59,9 @@
 	public IHawkModelResource parse(IFileImporter importer, File f) throws Exception {
 
 		// TODO use importer to grab MMVERSION_DAT instead of assuming it'll appear here.
-<<<<<<< HEAD
-=======
 		extracVersionsForModel(importer, f);
->>>>>>> 82dac825
 
-		if (f.getName().toLowerCase().endsWith(MMVERSION_DAT)) {
-			readMMVersionDat(f);
-			Iterable<ExmlObject> emptyList = new ArrayList<ExmlObject>();
-			// add empty list 
-			return new ModelioModelResource(emptyList , this);
-		} else if (f.getName().toLowerCase().endsWith(EXML_EXT)) {
+		if (f.getName().toLowerCase().endsWith(EXML_EXT)) {
 			try (final FileInputStream fIS = new FileInputStream(f)) {
 				final ExmlParser parser = new ExmlParser();
 				final ExmlObject object = parser.getObject(f, fIS);
@@ -112,8 +103,6 @@
 		return mmPackageVersions.get(pkgName);
 	}
 	
-<<<<<<< HEAD
-=======
 	private void extracVersionsForModel(IFileImporter importer, File f) throws IOException {
 		
 		int maxSearchDepth = 4;
@@ -144,7 +133,6 @@
 		}
 	}
 	
->>>>>>> 82dac825
 	private void readMMVersionDat(File f) throws IOException{
 		if(mmPackageVersions == null) {
 			mmPackageVersions = new HashMap<String, String>();
