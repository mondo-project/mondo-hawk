/*******************************************************************************
 * Copyright (c) 2011-2015 The University of York.
 * All rights reserved. This program and the accompanying materials
 * are made available under the terms of the Eclipse Public License v1.0
 * which accompanies this distribution, and is available at
 * http://www.eclipse.org/legal/epl-v10.html
 * 
 * Contributors:
 *     Konstantinos Barmpis - initial API and implementation
 ******************************************************************************/
package org.hawk.bpmn.metamodel;

import java.io.ByteArrayInputStream;
import java.io.ByteArrayOutputStream;
import java.io.File;
import java.io.InputStream;
import java.util.Collections;
import java.util.HashSet;
import java.util.LinkedList;
import java.util.Set;

import org.eclipse.bpmn2.Bpmn2Package;
import org.eclipse.bpmn2.di.BpmnDiPackage;
import org.eclipse.dd.dc.DcPackage;
import org.eclipse.dd.di.DiPackage;
import org.eclipse.emf.common.util.URI;
import org.eclipse.emf.ecore.EObject;
import org.eclipse.emf.ecore.EPackage;
import org.eclipse.emf.ecore.EPackage.Registry;
import org.eclipse.emf.ecore.EcorePackage;
import org.eclipse.emf.ecore.impl.EcorePackageImpl;
import org.eclipse.emf.ecore.resource.Resource;
import org.eclipse.emf.ecore.resource.ResourceSet;
import org.eclipse.emf.ecore.resource.impl.ResourceSetImpl;
import org.eclipse.emf.ecore.util.EcoreUtil;
import org.eclipse.emf.ecore.xmi.impl.EcoreResourceFactoryImpl;
import org.eclipse.emf.ecore.xmi.impl.XMIResourceFactoryImpl;
import org.eclipse.emf.ecore.xml.type.impl.XMLTypePackageImpl;
import org.hawk.bpmn.BPMNPackage;
import org.hawk.bpmn.model.util.RegisterMeta;
import org.hawk.core.IMetaModelResourceFactory;
import org.hawk.core.model.IHawkMetaModelResource;
import org.hawk.core.model.IHawkPackage;

public class BPMNMetaModelResourceFactory implements IMetaModelResourceFactory {

	String type = "org.hawk.emf.metamodel.BPMNMetaModelParser";
	String hrn = "BPMN Metamodel Resource Factory";

	ResourceSet resourceSet;

	public BPMNMetaModelResourceFactory() {
		if (EPackage.Registry.INSTANCE.getEPackage(EcorePackage.eNS_URI) == null) {
			EPackage.Registry.INSTANCE.put(EcorePackage.eNS_URI,
					EcorePackage.eINSTANCE);
		}

		resourceSet = new ResourceSetImpl();
		resourceSet.getResourceFactoryRegistry().getExtensionToFactoryMap()
				.put("ecore", new EcoreResourceFactoryImpl());
		resourceSet.getResourceFactoryRegistry().getExtensionToFactoryMap()
				.put("*", new XMIResourceFactoryImpl());

	}

	@Override
	public String getType() {
		return type;
	}

	@Override
	public String getHumanReadableName() {
		return hrn;
	}

	@Override
	public void shutdown() {
	}

	@Override
	public IHawkMetaModelResource parse(File f) throws Exception {

		BPMNMetaModelResource ret;

		Resource r = resourceSet.createResource(URI.createFileURI(f
				.getAbsolutePath()));
		r.load(null);

		//
		RegisterMeta.registerPackages(r);

		ret = new BPMNMetaModelResource(r, this);

		return ret;

	}

	@Override
	public Set<String> getMetaModelExtensions() {
		return Collections.emptySet();
	}

	@Override
	public IHawkMetaModelResource parseFromString(String name, String contents)
			throws Exception {

		if (name != null && contents != null) {

			Resource r = resourceSet.createResource(URI.createURI(name));

			InputStream input = new ByteArrayInputStream(
					contents.getBytes("UTF-8"));

			r.load(input, null);

			//
			RegisterMeta.registerPackages(r);

			return new BPMNMetaModelResource(r, this);
		} else
			return null;
	}

	@Override
	public String dumpPackageToString(IHawkPackage pkg) throws Exception {
		final BPMNPackage ePackage = (BPMNPackage) pkg;
		final Resource newResource = resourceSet.createResource(URI.createURI("resource_from_epackage_" + ePackage.getNsURI()));
		final EObject eob = ePackage.getEObject();
		newResource.getContents().add(EcoreUtil.copy(eob));

		final ByteArrayOutputStream bOS = new ByteArrayOutputStream();
		newResource.save(bOS, null);
		final String contents = new String(bOS.toByteArray());
		return contents;
<<<<<<< HEAD
=======
	}

	@Override
	public void removeMetamodel(String property) {

		boolean found = false;
		Resource rem = null;

		for (Resource r : resourceSet.getResources())
			if (r.getURI().toString().contains(property)) {
				rem = r;
				found = true;
				break;
			}

		if (found)
			try {
				rem.delete(null);
				// EPackage.Registry.INSTANCE.remove(property);
			} catch (Exception e) {
				e.printStackTrace();
			}

		System.err.println(found ? "removed: " + property : property
				+ " not present in this BPMN parser");

>>>>>>> 1327cf47
	}

	@Override
	public boolean canParse(File f) {
		String[] split = f.getPath().split("\\.");
		String extension = split[split.length - 1];

		return getMetaModelExtensions().contains(extension);
	}

	@Override
	public HashSet<IHawkMetaModelResource> getStaticMetamodels() {

		HashSet<IHawkMetaModelResource> set = new HashSet<>();

		LinkedList<String> missingPackages = checkRegistry();

		Registry globalRegistry = EPackage.Registry.INSTANCE;

		// if not running in eclipse
		if (missingPackages.size() > 0) {

			// System.err.println("missing packages detected, adding them now...");

			RegisterMeta.registerPackages(EcorePackageImpl.eINSTANCE);
			RegisterMeta.registerPackages(XMLTypePackageImpl.eINSTANCE);
			RegisterMeta.registerPackages(Bpmn2Package.eINSTANCE);
			RegisterMeta.registerPackages(BpmnDiPackage.eINSTANCE);
			RegisterMeta.registerPackages(DiPackage.eINSTANCE);
			RegisterMeta.registerPackages(DcPackage.eINSTANCE);

			missingPackages = checkRegistry();
		}

		if (missingPackages.size() == 0) {

			set.add(new BPMNMetaModelResource(globalRegistry.getEPackage(
					"http://www.eclipse.org/emf/2003/XMLType").eResource(),
					this));

//			set.add(new BPMNMetaModelResource(globalRegistry.getEPackage(
//					"http://www.omg.org/spec/BPMN/20100524/MODEL").eResource(),
//					this));

			set.add(new BPMNMetaModelResource(globalRegistry.getEPackage(
					"http://www.omg.org/spec/BPMN/20100524/MODEL-XMI")
					.eResource(), this));

			set.add(new BPMNMetaModelResource(globalRegistry.getEPackage(
					"http://www.omg.org/spec/DD/20100524/DC-XMI").eResource(),
					this));

			set.add(new BPMNMetaModelResource(globalRegistry.getEPackage(
					"http://www.eclipse.org/emf/2002/Ecore").eResource(), this));

			set.add(new BPMNMetaModelResource(
					globalRegistry.getEPackage(
							"http://www.omg.org/spec/BPMN/20100524/DI-XMI")
							.eResource(), this));

			set.add(new BPMNMetaModelResource(globalRegistry.getEPackage(
					"http://www.omg.org/spec/DD/20100524/DI-XMI").eResource(),
					this));

		} else {
			System.err
					.println("WARNING: one or more of the static metamodels of BPMN were not found, no static metamodels inserted for this plugin, please insert the relevant metamodels manually:\n"
							+ missingPackages.toString());
		}

		// System.err.println(set);

		return set;

	}

	private LinkedList<String> checkRegistry() {

		Registry globalRegistry = EPackage.Registry.INSTANCE;

		LinkedList<String> missingPackages = new LinkedList<>();

		if (!globalRegistry
				.containsKey("http://www.eclipse.org/emf/2003/XMLType"))
			missingPackages.add("http://www.eclipse.org/emf/2003/XMLType");
		// if (!globalRegistry
		// .containsKey("http://www.omg.org/spec/BPMN/20100524/MODEL"))
		// missingPackages.add("http://www.omg.org/spec/BPMN/20100524/MODEL");
		if (!globalRegistry
				.containsKey("http://www.omg.org/spec/BPMN/20100524/MODEL-XMI"))
			missingPackages
					.add("http://www.omg.org/spec/BPMN/20100524/MODEL-XMI");
		if (!globalRegistry
				.containsKey("http://www.omg.org/spec/DD/20100524/DC-XMI"))
			missingPackages.add("http://www.omg.org/spec/DD/20100524/DC-XMI");
		if (!globalRegistry
				.containsKey("http://www.eclipse.org/emf/2002/Ecore"))
			missingPackages.add("http://www.eclipse.org/emf/2002/Ecore");
		if (!globalRegistry
				.containsKey("http://www.omg.org/spec/BPMN/20100524/DI-XMI"))
			missingPackages.add("http://www.omg.org/spec/BPMN/20100524/DI-XMI");
		if (!globalRegistry
				.containsKey("http://www.omg.org/spec/DD/20100524/DI-XMI"))
			missingPackages.add("http://www.omg.org/spec/DD/20100524/DI-XMI");

		return missingPackages;
	}
}
<|MERGE_RESOLUTION|>--- conflicted
+++ resolved
@@ -132,35 +132,6 @@
 		newResource.save(bOS, null);
 		final String contents = new String(bOS.toByteArray());
 		return contents;
-<<<<<<< HEAD
-=======
-	}
-
-	@Override
-	public void removeMetamodel(String property) {
-
-		boolean found = false;
-		Resource rem = null;
-
-		for (Resource r : resourceSet.getResources())
-			if (r.getURI().toString().contains(property)) {
-				rem = r;
-				found = true;
-				break;
-			}
-
-		if (found)
-			try {
-				rem.delete(null);
-				// EPackage.Registry.INSTANCE.remove(property);
-			} catch (Exception e) {
-				e.printStackTrace();
-			}
-
-		System.err.println(found ? "removed: " + property : property
-				+ " not present in this BPMN parser");
-
->>>>>>> 1327cf47
 	}
 
 	@Override
@@ -268,4 +239,4 @@
 
 		return missingPackages;
 	}
-}
+}