<<<<<<< HEAD
/*******************************************************************************
 * Copyright (c) 2011-2015 The University of York.
 * All rights reserved. This program and the accompanying materials
 * are made available under the terms of the Eclipse Public License v1.0
 * which accompanies this distribution, and is available at
 * http://www.eclipse.org/legal/epl-v10.html
 * 
 * Contributors:
 *     Konstantinos Barmpis - initial API and implementation
 ******************************************************************************/
package org.hawk.core.graph;

import java.io.File;
import java.util.Map;
import java.util.Set;

import org.hawk.core.IAbstractConsole;

public interface IGraphDatabase {

	String fileIndexName = "FILEINDEX";
	String metamodelIndexName = "METAMODELINDEX";
	String databaseName = "db";

	String getPath();

	void run(File parentfolder, IAbstractConsole c);

	void shutdown(boolean b) throws Exception;

	// can be used to get any index not exposed here or created by developers.
	IGraphNodeIndex getOrCreateNodeIndex(String name);

	IGraphEdgeIndex getOrCreateEdgeIndex(String name);

	IGraphNodeIndex getMetamodelIndex();

	IGraphNodeIndex getFileIndex();

	IGraphTransaction beginTransaction() throws Exception;

	// returns whether this store supports a transactional mode
	boolean isTransactional();

	// any non-transactional mode
	void enterBatchMode();

	void exitBatchMode();

	Iterable<IGraphNode> allNodes(String label);

	IGraphNode createNode(Map<String, Object> map, String string);

	IGraphEdge createRelationship(IGraphNode start, IGraphNode end, String type);

	IGraphEdge createRelationship(IGraphNode start, IGraphNode end,
			String type, Map<String, Object> props);

	Object getGraph();

	IGraphNode getNodeById(Object id);

	// /Map<?, ?> getConfig();

	boolean nodeIndexExists(String name);

	boolean edgeIndexExists(String name);

	String getType();

	String getHumanReadableName();

	String getTempDir();

	// Set<VcsCommitItem> compareWithLocalFiles(Set<VcsCommitItem> reposItems);

	/**
	 * <p>
	 * Prints the contents of the graph to a file.
	 * </p>
	 */
	File logFull() throws Exception;

	public static final String transactional = "TRANSACTIONAL";
	public static final String nonTransactional = "NONTRANSACTIONAL";

	/**
	 * 
	 * @return one of the two static strings defined here, either stating it is
	 *         currently in transactional mode, or a non-transactional one
	 */
	String currentMode();

	Set<String> getNodeIndexNames();

	Set<String> getEdgeIndexNames();

	Set<String> getKnownMMUris();

}
=======
/*******************************************************************************
 * Copyright (c) 2011-2015 The University of York.
 * All rights reserved. This program and the accompanying materials
 * are made available under the terms of the Eclipse Public License v1.0
 * which accompanies this distribution, and is available at
 * http://www.eclipse.org/legal/epl-v10.html
 * 
 * Contributors:
 *     Konstantinos Barmpis - initial API and implementation
 ******************************************************************************/
package org.hawk.core.graph;

import java.io.File;
import java.util.Map;
import java.util.Set;

import org.hawk.core.IAbstractConsole;

public interface IGraphDatabase {

	String fileIndexName = "FILEINDEX";
	String metamodelIndexName = "METAMODELINDEX";
	String databaseName = "db";

	String getPath();

	void run(File parentfolder, IAbstractConsole c);

	void shutdown() throws Exception;

	void delete() throws Exception;

	// can be used to get any index not exposed here or created by developers.
	IGraphNodeIndex getOrCreateNodeIndex(String name);

	IGraphEdgeIndex getOrCreateEdgeIndex(String name);

	IGraphNodeIndex getMetamodelIndex();

	IGraphNodeIndex getFileIndex();

	IGraphTransaction beginTransaction() throws Exception;

	// returns whether this store supports a transactional mode
	boolean isTransactional();

	// any non-transactional mode
	void enterBatchMode();

	void exitBatchMode();

	Iterable<IGraphNode> allNodes(String label);

	IGraphNode createNode(Map<String, Object> map, String string);

	IGraphEdge createRelationship(IGraphNode start, IGraphNode end, String type);

	IGraphEdge createRelationship(IGraphNode start, IGraphNode end,
			String type, Map<String, Object> props);

	Object getGraph();

	IGraphNode getNodeById(Object id);

//	/Map<?, ?> getConfig();

	boolean nodeIndexExists(String name);

	boolean edgeIndexExists(String name);

	String getType();

	String getHumanReadableName();

	String getTempDir();

	//Set<VcsCommitItem> compareWithLocalFiles(Set<VcsCommitItem> reposItems);

	/**
	 * <p>
	 * Prints the contents of the graph to a file.
	 * </p>
	 */
	File logFull() throws Exception;

	String currentMode();

	Set<String> getNodeIndexNames();

	Set<String> getEdgeIndexNames();

	Set<String> getKnownMMUris();

}
>>>>>>> 13982dd8
<|MERGE_RESOLUTION|>--- conflicted
+++ resolved
@@ -1,197 +1,102 @@
-<<<<<<< HEAD
-/*******************************************************************************
- * Copyright (c) 2011-2015 The University of York.
- * All rights reserved. This program and the accompanying materials
- * are made available under the terms of the Eclipse Public License v1.0
- * which accompanies this distribution, and is available at
- * http://www.eclipse.org/legal/epl-v10.html
- * 
- * Contributors:
- *     Konstantinos Barmpis - initial API and implementation
- ******************************************************************************/
-package org.hawk.core.graph;
-
-import java.io.File;
-import java.util.Map;
-import java.util.Set;
-
-import org.hawk.core.IAbstractConsole;
-
-public interface IGraphDatabase {
-
-	String fileIndexName = "FILEINDEX";
-	String metamodelIndexName = "METAMODELINDEX";
-	String databaseName = "db";
-
-	String getPath();
-
-	void run(File parentfolder, IAbstractConsole c);
-
-	void shutdown(boolean b) throws Exception;
-
-	// can be used to get any index not exposed here or created by developers.
-	IGraphNodeIndex getOrCreateNodeIndex(String name);
-
-	IGraphEdgeIndex getOrCreateEdgeIndex(String name);
-
-	IGraphNodeIndex getMetamodelIndex();
-
-	IGraphNodeIndex getFileIndex();
-
-	IGraphTransaction beginTransaction() throws Exception;
-
-	// returns whether this store supports a transactional mode
-	boolean isTransactional();
-
-	// any non-transactional mode
-	void enterBatchMode();
-
-	void exitBatchMode();
-
-	Iterable<IGraphNode> allNodes(String label);
-
-	IGraphNode createNode(Map<String, Object> map, String string);
-
-	IGraphEdge createRelationship(IGraphNode start, IGraphNode end, String type);
-
-	IGraphEdge createRelationship(IGraphNode start, IGraphNode end,
-			String type, Map<String, Object> props);
-
-	Object getGraph();
-
-	IGraphNode getNodeById(Object id);
-
-	// /Map<?, ?> getConfig();
-
-	boolean nodeIndexExists(String name);
-
-	boolean edgeIndexExists(String name);
-
-	String getType();
-
-	String getHumanReadableName();
-
-	String getTempDir();
-
-	// Set<VcsCommitItem> compareWithLocalFiles(Set<VcsCommitItem> reposItems);
-
-	/**
-	 * <p>
-	 * Prints the contents of the graph to a file.
-	 * </p>
-	 */
-	File logFull() throws Exception;
-
-	public static final String transactional = "TRANSACTIONAL";
-	public static final String nonTransactional = "NONTRANSACTIONAL";
-
-	/**
-	 * 
-	 * @return one of the two static strings defined here, either stating it is
-	 *         currently in transactional mode, or a non-transactional one
-	 */
-	String currentMode();
-
-	Set<String> getNodeIndexNames();
-
-	Set<String> getEdgeIndexNames();
-
-	Set<String> getKnownMMUris();
-
-}
-=======
-/*******************************************************************************
- * Copyright (c) 2011-2015 The University of York.
- * All rights reserved. This program and the accompanying materials
- * are made available under the terms of the Eclipse Public License v1.0
- * which accompanies this distribution, and is available at
- * http://www.eclipse.org/legal/epl-v10.html
- * 
- * Contributors:
- *     Konstantinos Barmpis - initial API and implementation
- ******************************************************************************/
-package org.hawk.core.graph;
-
-import java.io.File;
-import java.util.Map;
-import java.util.Set;
-
-import org.hawk.core.IAbstractConsole;
-
-public interface IGraphDatabase {
-
-	String fileIndexName = "FILEINDEX";
-	String metamodelIndexName = "METAMODELINDEX";
-	String databaseName = "db";
-
-	String getPath();
-
-	void run(File parentfolder, IAbstractConsole c);
-
-	void shutdown() throws Exception;
-
-	void delete() throws Exception;
-
-	// can be used to get any index not exposed here or created by developers.
-	IGraphNodeIndex getOrCreateNodeIndex(String name);
-
-	IGraphEdgeIndex getOrCreateEdgeIndex(String name);
-
-	IGraphNodeIndex getMetamodelIndex();
-
-	IGraphNodeIndex getFileIndex();
-
-	IGraphTransaction beginTransaction() throws Exception;
-
-	// returns whether this store supports a transactional mode
-	boolean isTransactional();
-
-	// any non-transactional mode
-	void enterBatchMode();
-
-	void exitBatchMode();
-
-	Iterable<IGraphNode> allNodes(String label);
-
-	IGraphNode createNode(Map<String, Object> map, String string);
-
-	IGraphEdge createRelationship(IGraphNode start, IGraphNode end, String type);
-
-	IGraphEdge createRelationship(IGraphNode start, IGraphNode end,
-			String type, Map<String, Object> props);
-
-	Object getGraph();
-
-	IGraphNode getNodeById(Object id);
-
-//	/Map<?, ?> getConfig();
-
-	boolean nodeIndexExists(String name);
-
-	boolean edgeIndexExists(String name);
-
-	String getType();
-
-	String getHumanReadableName();
-
-	String getTempDir();
-
-	//Set<VcsCommitItem> compareWithLocalFiles(Set<VcsCommitItem> reposItems);
-
-	/**
-	 * <p>
-	 * Prints the contents of the graph to a file.
-	 * </p>
-	 */
-	File logFull() throws Exception;
-
-	String currentMode();
-
-	Set<String> getNodeIndexNames();
-
-	Set<String> getEdgeIndexNames();
-
-	Set<String> getKnownMMUris();
-
-}
->>>>>>> 13982dd8
+/*******************************************************************************
+ * Copyright (c) 2011-2015 The University of York.
+ * All rights reserved. This program and the accompanying materials
+ * are made available under the terms of the Eclipse Public License v1.0
+ * which accompanies this distribution, and is available at
+ * http://www.eclipse.org/legal/epl-v10.html
+ * 
+ * Contributors:
+ *     Konstantinos Barmpis - initial API and implementation
+ ******************************************************************************/
+package org.hawk.core.graph;
+
+import java.io.File;
+import java.util.Map;
+import java.util.Set;
+
+import org.hawk.core.IAbstractConsole;
+
+public interface IGraphDatabase {
+
+	String fileIndexName = "FILEINDEX";
+	String metamodelIndexName = "METAMODELINDEX";
+	String databaseName = "db";
+
+	String getPath();
+
+	void run(File parentfolder, IAbstractConsole c);
+
+	void shutdown() throws Exception;
+
+	void delete() throws Exception;
+
+	// can be used to get any index not exposed here or created by developers.
+	IGraphNodeIndex getOrCreateNodeIndex(String name);
+
+	IGraphEdgeIndex getOrCreateEdgeIndex(String name);
+
+	IGraphNodeIndex getMetamodelIndex();
+
+	IGraphNodeIndex getFileIndex();
+
+	IGraphTransaction beginTransaction() throws Exception;
+
+	// returns whether this store supports a transactional mode
+	boolean isTransactional();
+
+	// any non-transactional mode
+	void enterBatchMode();
+
+	void exitBatchMode();
+
+	Iterable<IGraphNode> allNodes(String label);
+
+	IGraphNode createNode(Map<String, Object> map, String string);
+
+	IGraphEdge createRelationship(IGraphNode start, IGraphNode end, String type);
+
+	IGraphEdge createRelationship(IGraphNode start, IGraphNode end,
+			String type, Map<String, Object> props);
+
+	Object getGraph();
+
+	IGraphNode getNodeById(Object id);
+
+	// /Map<?, ?> getConfig();
+
+	boolean nodeIndexExists(String name);
+
+	boolean edgeIndexExists(String name);
+
+	String getType();
+
+	String getHumanReadableName();
+
+	String getTempDir();
+
+	// Set<VcsCommitItem> compareWithLocalFiles(Set<VcsCommitItem> reposItems);
+
+	/**
+	 * <p>
+	 * Prints the contents of the graph to a file.
+	 * </p>
+	 */
+	File logFull() throws Exception;
+
+	public static final String transactional = "TRANSACTIONAL";
+	public static final String nonTransactional = "NONTRANSACTIONAL";
+
+	/**
+	 * 
+	 * @return one of the two static strings defined here, either stating it is
+	 *         currently in transactional mode, or a non-transactional one
+	 */
+	String currentMode();
+
+	Set<String> getNodeIndexNames();
+
+	Set<String> getEdgeIndexNames();
+
+	Set<String> getKnownMMUris();
+
+}