--- conflicted
+++ resolved
@@ -1,302 +1,280 @@
-/*******************************************************************************
- * Copyright (c) 2011-2015 The University of York.
- * All rights reserved. This program and the accompanying materials
- * are made available under the terms of the Eclipse Public License v1.0
- * which accompanies this distribution, and is available at
- * http://www.eclipse.org/legal/epl-v10.html
- * 
- * Contributors:
- *     Konstantinos Barmpis - initial API and implementation
- ******************************************************************************/
-package runtime;
-
-import java.io.BufferedReader;
-import java.io.File;
-import java.io.InputStreamReader;
-import java.util.HashMap;
-import java.util.Map;
-
-import javax.swing.JFrame;
-import javax.swing.JOptionPane;
-
-import org.hawk.bpmn.metamodel.BPMNMetaModelResourceFactory;
-import org.hawk.bpmn.model.BPMNModelResourceFactory;
-import org.hawk.core.IModelIndexer;
-import org.hawk.core.IModelIndexer.ShutdownRequestType;
-import org.hawk.core.IVcsManager;
-import org.hawk.core.graph.IGraphChangeListener;
-import org.hawk.core.graph.IGraphDatabase;
-import org.hawk.core.query.IQueryEngine;
-import org.hawk.core.runtime.ModelIndexerImpl;
-import org.hawk.core.util.DefaultConsole;
-import org.hawk.epsilon.emc.EOLQueryEngine;
-import org.hawk.graph.internal.updater.GraphMetaModelUpdater;
-import org.hawk.graph.internal.updater.GraphModelUpdater;
-import org.hawk.graph.sampleListener.ExampleListener;
-import org.hawk.localfolder.LocalFolder;
-import org.hawk.neo4j_v2.Neo4JDatabase;
-
-public class Runtime_example {
-
-	private static IQueryEngine q;
-	private static IModelIndexer hawk;
-
-	private static File parent = new File("runtime_data");
-
-	private static final String queryLangID = "org.hawk.epsilon.emc.EOLQueryEngine";
-
-	private static File testquery = new File(
-			"../org.hawk.epsilon/src/org/hawk/epsilon/query/Test_Query.eol");
-	private static File query = new File(
-			"../org.hawk.epsilon/src/org/hawk/epsilon/query/Grabats_Query_Simplified.eol");
-	private static File query2 = new File(
-			"../org.hawk.epsilon/src/org/hawk/epsilon/query/Grabats_Query_Derived.eol");
-	private static File query3 = new File(
-			"../org.hawk.epsilon/src/org/hawk/epsilon/query/Grabats_Query_Derived_INDEXED.eol");
-
-	static String pw = null;
-	private static IGraphChangeListener listener;
-
-	public static String password() {
-		final JFrame parent = new JFrame();
-		return JOptionPane.showInputDialog(parent,
-				"enter your VCS password please", "thisisapassword");
-	}
-
-	/**
-	 * 
-	 * @param args
-	 * @throws Exception
-	 */
-	public static void main(String[] args) throws Exception {
-
-		// create an empty hawk model indexer
-		hawk = new ModelIndexerImpl("hawk1", parent, new DefaultConsole());
-
-		// add a metamodel factory
-		// hawk.addMetaModelResourceFactory(new EMFMetaModelResourceFactory());
-		hawk.addMetaModelResourceFactory(new BPMNMetaModelResourceFactory());
-
-		// add a model factory
-		// hawk.addModelResourceFactory(new EMFModelResourceFactory());
-		hawk.addModelResourceFactory(new BPMNModelResourceFactory());
-
-		IGraphDatabase db = (new Neo4JDatabase());
-		// create the model index with relevant database
-		db.run(hawk.getParentFolder(), hawk.getConsole());
-		hawk.setDB(db, true);
-
-		// set path of vcs to monitor
-
-		// String vcsloc =
-		// "C:/Users/kb/Desktop/workspace_runtime/EOL_tests/hawk_model_tests/0";
-
-		// String vcsloc =
-		// "../org.hawk.emf/src/org/hawk/emf/model/examples/fragmented";
-
-		//
-
-		// String vcsloc =
-		// "../org.hawk.emf/src/org/hawk/emf/model/examples/single/0";
-
-<<<<<<< HEAD
-		String vcsloc = "C:/Users/kb/git/automated_repos/bpmn-miwg_bpmn-miwg-test-suite";
-=======
-		String vcsloc = "C:\\Users\\kb634\\Desktop\\workspace-ts-presentation\\_hawk_evaluation_simulation\\model\\bpmn-miwg-test-suite";
->>>>>>> 77402efb
-
-		//
-
-		// NB: to use svn with our local CS repository, you need to put
-		// -Dsvnkit.http.methods="NTLM,Basic,Digest,Negotiate"
-		// as runtime parameters so the authentication does not fail (and also
-		// your own user name and password!)
-		//
-		// String vcsloc =
-		// "https://cssvn.york.ac.uk/repos/sosym/kostas/Hawk/org.hawk.emf/src/org/hawk/emf/model/examples/single/0";
-
-		// add a vcs monitor
-		// IVcsManager vcs = new SvnManager();
-		IVcsManager vcs = new LocalFolder();
-
-		String pw;
-
-		// do not ask for a password if the vcs monitor is a LocalFolder
-		// instance otherwise ask for a password
-		if (vcs instanceof LocalFolder)
-			pw = "noneed";
-		else
-			pw = password();
-
-		if (pw != null) {
-			vcs.run(vcsloc, "kb634", pw, hawk.getConsole());
-			hawk.addVCSManager(vcs, true);
-		} else
-			System.exit(1);
-		pw = null;
-
-		hawk.addVCSManager(vcs, true);
-
-		// add a metamodel updater
-		hawk.setMetaModelUpdater(new GraphMetaModelUpdater());
-
-		// add a (default) model updater
-		hawk.addModelUpdater(new GraphModelUpdater());
-
-		// add a query language
-		q = new EOLQueryEngine();
-		hawk.addQueryEngine(q);
-
-<<<<<<< HEAD
-		// subscribe to notifications
-		hawk.addGraphChangeListener(new ExampleListener());
-=======
-		hawk.addGraphChangeListener(listener);
->>>>>>> 77402efb
-
-		// initialise the server for real-time updates to changes -- this has to
-		// be done after initialising all the relevant plugins you want online
-
-		char[] init = new char[5];
-		init[0] = 'a';
-		init[1] = 'd';
-		init[2] = 'm';
-		init[3] = 'i';
-		init[4] = 'n';
-
-		hawk.setAdminPassword(init);
-		hawk.init();
-
-		// add console interaction if needed
-		Thread t = consoleInteraction(hawk);
-		t.start();
-
-<<<<<<< HEAD
-		// add one or more metamodel files
-		// File metamodel = new
-		// File("../org.hawk.emf/src/org/hawk/emf/metamodel/examples/single/JDTAST.ecore");
-		// register them
-		// hawk.registerMetamodel(metamodel);
-=======
->>>>>>> 77402efb
-		// i.removeMetamodel(metamodel);
-
-		// hawk.addVCSManager(vcs, true);
-		//
-		// addDerivedandIndexedAttributes();
-		//
-
-		// terminate hawk
-		// h.shutdown();
-
-	}
-
-	private static void addDerivedandIndexedAttributes() throws Exception {
-
-		hawk.addDerivedAttribute("org.amma.dsl.jdt.dom", "MethodDeclaration",
-				"isPublic", "Boolean", false, true, true, queryLangID,
-				"self.modifiers.exists(mod:Modifier|mod.public==true)");
-
-		hawk.addDerivedAttribute("org.amma.dsl.jdt.dom", "MethodDeclaration",
-				"isStatic", "Boolean", false, true, true, queryLangID,
-				"self.modifiers.exists(mod:Modifier|mod.static==true)");
-
-		hawk.addDerivedAttribute(
-				"org.amma.dsl.jdt.dom",
-				"MethodDeclaration",
-				"isSameReturnType",
-				"Boolean",
-				false,
-				true,
-				true,
-				queryLangID,
-				"self.returnType.isTypeOf(SimpleType) and self.revRefNav_bodyDeclarations.isTypeOf(TypeDeclaration) and self.returnType.name.fullyQualifiedName == self.revRefNav_bodyDeclarations.name.fullyQualifiedName");
-
-		// i.addIndexedAttribute("org.amma.dsl.jdt.dom", "Modifier", "static");
-
-	}
-
-	private static Thread consoleInteraction(final IModelIndexer i2) {
-		return new Thread() {
-			@Override
-			public void run() {
-				final IGraphDatabase graph = i2.getGraph();
-
-				while (true) {
-					BufferedReader r = new BufferedReader(
-							new InputStreamReader(System.in));
-
-					try {
-						String s = r.readLine();
-						if (s.equalsIgnoreCase("quit")
-								|| s.equalsIgnoreCase("exit")
-								|| s.equalsIgnoreCase("e")) {
-							i2.shutdown(ShutdownRequestType.ONLY_LOCAL);
-							System.exit(0);
-						} else if (s.equalsIgnoreCase("adi")) {
-							addDerivedandIndexedAttributes();
-						} else if (s.equalsIgnoreCase("qq")) {
-							q.contextlessQuery(graph, testquery);
-						} else if (s.equalsIgnoreCase("query")
-								|| s.equalsIgnoreCase("q")) {
-							q.contextlessQuery(graph, query);
-							q.contextlessQuery(graph, query2);
-							q.contextlessQuery(graph, query3);
-						} else if (s.equalsIgnoreCase("q1")) {
-							q.contextlessQuery(graph, query);
-						} else if (s.equalsIgnoreCase("q2")) {
-							q.contextlessQuery(graph, query2);
-						} else if (s.equalsIgnoreCase("q3")) {
-							q.contextlessQuery(graph, query3);
-						} else if (s.equalsIgnoreCase("cq")) {
-							Map<String, String> map = new HashMap<String, String>();
-							map.put(EOLQueryEngine.PROPERTY_FILECONTEXT, "*");
-							q.contextfullQuery(graph,
-									"TypeDeclaration.all.size().println();",
-									map);
-						} else if (s.equalsIgnoreCase("cqs")) {
-							Map<String, String> map = new HashMap<String, String>();
-							map.put(EOLQueryEngine.PROPERTY_FILECONTEXT, "*");
-							q.contextfullQuery(graph, query, map);
-							q.contextfullQuery(graph, query2, map);
-							q.contextfullQuery(graph, query3, map);
-
-						} else if (s.equalsIgnoreCase("tf")) {
-
-							hawk.addDerivedAttribute("org.amma.dsl.jdt.dom",
-									"MethodDeclaration", "isSameReturnType",
-									"Boolean", false, true, true, queryLangID,
-									// always false
-									"self.returnType.isTypeOf(MethodDeclaration)");
-
-						} else if (s.equalsIgnoreCase("tt")) {
-
-							hawk.addDerivedAttribute(
-									"org.amma.dsl.jdt.dom",
-									"MethodDeclaration",
-									"isSameReturnType",
-									"Boolean",
-									false,
-									true,
-									true,
-									queryLangID,
-									"self.returnType.isTypeOf(SimpleType) and self.revRefNav_bodyDeclarations.isTypeOf(TypeDeclaration) and self.returnType.name.fullyQualifiedName == self.revRefNav_bodyDeclarations.name.fullyQualifiedName");
-
-						} else if (s.startsWith("q ")) {
-							s = s.substring(2);
-							q.contextlessQuery(graph, s);
-						}
-
-					} catch (Exception e) {
-						e.printStackTrace();
-					}
-				}
-			};
-		};
-	}
-
-	public static void run(IGraphChangeListener l) throws Exception {
-		listener = l;
-		main(null);
-	}
-}
+/*******************************************************************************
+ * Copyright (c) 2011-2015 The University of York.
+ * All rights reserved. This program and the accompanying materials
+ * are made available under the terms of the Eclipse Public License v1.0
+ * which accompanies this distribution, and is available at
+ * http://www.eclipse.org/legal/epl-v10.html
+ * 
+ * Contributors:
+ *     Konstantinos Barmpis - initial API and implementation
+ ******************************************************************************/
+package runtime;
+
+import java.io.BufferedReader;
+import java.io.File;
+import java.io.InputStreamReader;
+import java.util.HashMap;
+import java.util.Map;
+
+import javax.swing.JFrame;
+import javax.swing.JOptionPane;
+
+import org.hawk.bpmn.metamodel.BPMNMetaModelResourceFactory;
+import org.hawk.bpmn.model.BPMNModelResourceFactory;
+import org.hawk.core.IModelIndexer;
+import org.hawk.core.IModelIndexer.ShutdownRequestType;
+import org.hawk.core.IVcsManager;
+import org.hawk.core.graph.IGraphChangeListener;
+import org.hawk.core.graph.IGraphDatabase;
+import org.hawk.core.query.IQueryEngine;
+import org.hawk.core.runtime.ModelIndexerImpl;
+import org.hawk.core.util.DefaultConsole;
+import org.hawk.epsilon.emc.EOLQueryEngine;
+import org.hawk.graph.internal.updater.GraphMetaModelUpdater;
+import org.hawk.graph.internal.updater.GraphModelUpdater;
+import org.hawk.localfolder.LocalFolder;
+import org.hawk.neo4j_v2.Neo4JDatabase;
+
+public class Runtime_example {
+
+	private static IQueryEngine q;
+	private static IModelIndexer hawk;
+
+	private static File parent = new File("runtime_data");
+
+	private static final String queryLangID = "org.hawk.epsilon.emc.EOLQueryEngine";
+
+	private static File testquery = new File(
+			"../org.hawk.epsilon/src/org/hawk/epsilon/query/Test_Query.eol");
+	private static File query = new File(
+			"../org.hawk.epsilon/src/org/hawk/epsilon/query/Grabats_Query_Simplified.eol");
+	private static File query2 = new File(
+			"../org.hawk.epsilon/src/org/hawk/epsilon/query/Grabats_Query_Derived.eol");
+	private static File query3 = new File(
+			"../org.hawk.epsilon/src/org/hawk/epsilon/query/Grabats_Query_Derived_INDEXED.eol");
+
+	static String pw = null;
+	private static IGraphChangeListener listener;
+
+	public static String password() {
+		final JFrame parent = new JFrame();
+		return JOptionPane.showInputDialog(parent,
+				"enter your VCS password please", "thisisapassword");
+	}
+
+	/**
+	 * 
+	 * @param args
+	 * @throws Exception
+	 */
+	public static void main(String[] args) throws Exception {
+
+		// create an empty hawk model indexer
+		hawk = new ModelIndexerImpl("hawk1", parent, new DefaultConsole());
+
+		// add a metamodel factory
+		// hawk.addMetaModelResourceFactory(new EMFMetaModelResourceFactory());
+		hawk.addMetaModelResourceFactory(new BPMNMetaModelResourceFactory());
+
+		// add a model factory
+		// hawk.addModelResourceFactory(new EMFModelResourceFactory());
+		hawk.addModelResourceFactory(new BPMNModelResourceFactory());
+
+		IGraphDatabase db = (new Neo4JDatabase());
+		// create the model index with relevant database
+		db.run(hawk.getParentFolder(), hawk.getConsole());
+		hawk.setDB(db, true);
+
+		// set path of vcs to monitor
+
+		// String vcsloc =
+		// "C:/Users/kb/Desktop/workspace_runtime/EOL_tests/hawk_model_tests/0";
+
+		// String vcsloc =
+		// "../org.hawk.emf/src/org/hawk/emf/model/examples/fragmented";
+
+		//
+
+		// String vcsloc =
+		// "../org.hawk.emf/src/org/hawk/emf/model/examples/single/0";
+
+		String vcsloc = "..\\..\\_hawk_evaluation_simulation\\model\\bpmn-miwg-test-suite";
+
+		//
+
+		// NB: to use svn with our local CS repository, you need to put
+		// -Dsvnkit.http.methods="NTLM,Basic,Digest,Negotiate"
+		// as runtime parameters so the authentication does not fail (and also
+		// your own user name and password!)
+		//
+		// String vcsloc =
+		// "https://cssvn.york.ac.uk/repos/sosym/kostas/Hawk/org.hawk.emf/src/org/hawk/emf/model/examples/single/0";
+
+		// add a vcs monitor
+		// IVcsManager vcs = new SvnManager();
+		IVcsManager vcs = new LocalFolder();
+
+		String pw;
+
+		// do not ask for a password if the vcs monitor is a LocalFolder
+		// instance otherwise ask for a password
+		if (vcs instanceof LocalFolder)
+			pw = "noneed";
+		else
+			pw = password();
+
+		if (pw != null) {
+			vcs.run(vcsloc, "kb634", pw, hawk.getConsole());
+		} else
+			System.exit(1);
+		pw = null;
+
+		hawk.addVCSManager(vcs, true);
+
+		// add a metamodel updater
+		hawk.setMetaModelUpdater(new GraphMetaModelUpdater());
+
+		// add a (default) model updater
+		hawk.addModelUpdater(new GraphModelUpdater());
+
+		// add a query language
+		q = new EOLQueryEngine();
+		hawk.addQueryEngine(q);
+
+		hawk.addGraphChangeListener(listener);
+
+		// initialise the server for real-time updates to changes -- this has to
+		// be done after initialising all the relevant plugins you want online
+
+		char[] init = new char[5];
+		init[0] = 'a';
+		init[1] = 'd';
+		init[2] = 'm';
+		init[3] = 'i';
+		init[4] = 'n';
+
+		hawk.setAdminPassword(init);
+		hawk.init();
+
+		// add console interaction if needed
+		Thread t = consoleInteraction(hawk);
+		t.start();
+
+		// i.removeMetamodel(metamodel);
+
+		// hawk.addVCSManager(vcs, true);
+		//
+		// addDerivedandIndexedAttributes();
+		//
+
+		// terminate hawk
+		// h.shutdown();
+
+	}
+
+	private static void addDerivedandIndexedAttributes() throws Exception {
+
+		hawk.addDerivedAttribute("org.amma.dsl.jdt.dom", "MethodDeclaration",
+				"isPublic", "Boolean", false, true, true, queryLangID,
+				"self.modifiers.exists(mod:Modifier|mod.public==true)");
+
+		hawk.addDerivedAttribute("org.amma.dsl.jdt.dom", "MethodDeclaration",
+				"isStatic", "Boolean", false, true, true, queryLangID,
+				"self.modifiers.exists(mod:Modifier|mod.static==true)");
+
+		hawk.addDerivedAttribute(
+				"org.amma.dsl.jdt.dom",
+				"MethodDeclaration",
+				"isSameReturnType",
+				"Boolean",
+				false,
+				true,
+				true,
+				queryLangID,
+				"self.returnType.isTypeOf(SimpleType) and self.revRefNav_bodyDeclarations.isTypeOf(TypeDeclaration) and self.returnType.name.fullyQualifiedName == self.revRefNav_bodyDeclarations.name.fullyQualifiedName");
+
+		// i.addIndexedAttribute("org.amma.dsl.jdt.dom", "Modifier", "static");
+
+	}
+
+	private static Thread consoleInteraction(final IModelIndexer i2) {
+		return new Thread() {
+			@Override
+			public void run() {
+				final IGraphDatabase graph = i2.getGraph();
+
+				while (true) {
+					BufferedReader r = new BufferedReader(
+							new InputStreamReader(System.in));
+
+					try {
+						String s = r.readLine();
+						if (s.equalsIgnoreCase("quit")
+								|| s.equalsIgnoreCase("exit")
+								|| s.equalsIgnoreCase("e")) {
+							i2.shutdown(ShutdownRequestType.ONLY_LOCAL);
+							System.exit(0);
+						} else if (s.equalsIgnoreCase("adi")) {
+							addDerivedandIndexedAttributes();
+						} else if (s.equalsIgnoreCase("qq")) {
+							q.contextlessQuery(graph, testquery);
+						} else if (s.equalsIgnoreCase("query")
+								|| s.equalsIgnoreCase("q")) {
+							q.contextlessQuery(graph, query);
+							q.contextlessQuery(graph, query2);
+							q.contextlessQuery(graph, query3);
+						} else if (s.equalsIgnoreCase("q1")) {
+							q.contextlessQuery(graph, query);
+						} else if (s.equalsIgnoreCase("q2")) {
+							q.contextlessQuery(graph, query2);
+						} else if (s.equalsIgnoreCase("q3")) {
+							q.contextlessQuery(graph, query3);
+						} else if (s.equalsIgnoreCase("cq")) {
+							Map<String, String> map = new HashMap<String, String>();
+							map.put(EOLQueryEngine.PROPERTY_FILECONTEXT, "*");
+							q.contextfullQuery(graph,
+									"TypeDeclaration.all.size().println();",
+									map);
+						} else if (s.equalsIgnoreCase("cqs")) {
+							Map<String, String> map = new HashMap<String, String>();
+							map.put(EOLQueryEngine.PROPERTY_FILECONTEXT, "*");
+							q.contextfullQuery(graph, query, map);
+							q.contextfullQuery(graph, query2, map);
+							q.contextfullQuery(graph, query3, map);
+
+						} else if (s.equalsIgnoreCase("tf")) {
+
+							hawk.addDerivedAttribute("org.amma.dsl.jdt.dom",
+									"MethodDeclaration", "isSameReturnType",
+									"Boolean", false, true, true, queryLangID,
+									// always false
+									"self.returnType.isTypeOf(MethodDeclaration)");
+
+						} else if (s.equalsIgnoreCase("tt")) {
+
+							hawk.addDerivedAttribute(
+									"org.amma.dsl.jdt.dom",
+									"MethodDeclaration",
+									"isSameReturnType",
+									"Boolean",
+									false,
+									true,
+									true,
+									queryLangID,
+									"self.returnType.isTypeOf(SimpleType) and self.revRefNav_bodyDeclarations.isTypeOf(TypeDeclaration) and self.returnType.name.fullyQualifiedName == self.revRefNav_bodyDeclarations.name.fullyQualifiedName");
+
+						}
+
+					} catch (Exception e) {
+						e.printStackTrace();
+					}
+				}
+			};
+		};
+	}
+
+	public static void run(IGraphChangeListener l) throws Exception {
+		listener = l;
+		main(null);
+	}
+}